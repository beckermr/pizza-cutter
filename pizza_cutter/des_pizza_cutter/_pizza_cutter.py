import os
from os.path import expandvars
import subprocess
import functools
import json
import logging
import multiprocessing as mp

import numpy as np
import fitsio
import meds
import esutil as eu
import piff
import pixmappy
import desmeds
import ngmix
import scipy
from hilbertcurve.hilbertcurve import HilbertCurve

from meds.maker import MEDS_FMT_VERSION
from meds.util import (
    get_image_info_struct, get_meds_output_struct, validate_meds)

from .. import __version__
from ._constants import (
    METADATA_EXTNAME,
    GAIA_STARS_EXTNAME,
    MAGZP_REF,
    IMAGE_INFO_EXTNAME,
    OBJECT_DATA_EXTNAME,
    IMAGE_CUTOUT_EXTNAME,
    WEIGHT_CUTOUT_EXTNAME,
    SEG_CUTOUT_EXTNAME,
    BMASK_CUTOUT_EXTNAME,
    ORMASK_CUTOUT_EXTNAME,
    NOISE_CUTOUT_EXTNAME,
    PSF_CUTOUT_EXTNAME,
    EPOCHS_INFO_EXTNAME,
    MFRAC_CUTOUT_EXTNAME,
    CUTOUT_DTYPES,
    CUTOUT_DEFAULT_VALUES)
from ..slice_utils.locate import build_slice_locations
from ..slice_utils.measure import measure_fwhm
from ..files import StagedOutFile
from ._coadd_slices import (
    _build_slice_inputs, _coadd_slice_inputs)

from ..slice_utils.pbar import PBar

logger = logging.getLogger(__name__)


RESULT_QUEUE = None


def _init_result_queue(q):
    global RESULT_QUEUE
    RESULT_QUEUE = q


def make_des_pizza_slices(
    *,
    config,
    meds_path,
    info,
    seed,
    slice_range=None,
    remove_fits_file=True,
    tmpdir=None,
    fpack_pars=None,
    coadd_config,
    single_epoch_config,
    n_jobs=1,
):
    """Build a MEDS pizza slices file.

    Parameters
    ----------
    config : str
        The input config file as a string.
    meds_path : str
        Path to the output MEDS file.
    info : dict
        Dictionary of information about the coadd and SE images. This should
        be set to the output of the `des-pizza-cutter-prep-tile` CLI or a
        similar function.
    seed : int
        The random seed used to make the noise field.
    slice_range: iterable or str
        Range of slices to process.  Either an iterable, e.g. range(10, 20) or
        a string of the form 'start:end' representing a python slice.  Default
        None which means process all slices.
    remove_fits_file : bool, optional
        If `True`, remove the FITS file after fpacking. Only works if not
        using a temporary directory.
    tmpdir : optional, string
        Optional temporary directory to use for staging files
    fpack_pars : dict, optional
        A dictionary of fpack header keywords for compression.
    coadd_config : dict
        A dictionary with the configuration parameters for the coadd image
        slices and weighting. Thew required entries are

        central_size : int
            Size of the central region for metadetection in pixels.
        buffer_size : int
            Size of the buffer around the central region in pixels.
        coadding_weight : str
            The kind of relative weight to apply to each of the SE images that
            form a coadd. The options are

            'noise' - use the maximum of the weight map for each SE image.
            'noise-fwhm' - use the maximum of the weight map divided by the
                (PSF FWHM)**4
        psf_box_size : int
            The size of the PSF stamp in the final coadd coordinates. This
            should be an odd number large enough to contain any SE PSF.

    single_epoch_config : dict
        This is a dictionary with the configuration options for processing
        the single epoch images. See the documentaion of
        `pizza_cutter.des_pizza_cutter._coadd_slices._build_slice_inputs`
        for details on the required entries.
    n_jobs : int, optional
        The number of multiprocessing jobs to use. Only works well for large
        numbers of slices.
    """

    metadata = _build_metadata(config=config)
    image_info = _build_image_info(info=info)

    if 'image_shape' in info:
        image_width = info['image_shape'][1]
    else:
        image_width = _get_image_width(
            coadd_image_path=info['image_path'],
            coadd_image_ext=info['image_ext'],
        )

    object_data = _build_object_data(
        central_size=coadd_config['central_size'],
        buffer_size=coadd_config['buffer_size'],
        image_width=image_width,
        psf_box_size=coadd_config['psf_box_size'],
        wcs=info['%s_wcs' % coadd_config['wcs_type']],
        position_offset=info['position_offset'])

    eu.ostools.makedirs_fromfile(meds_path)

    wcs = info['%s_wcs' % coadd_config['wcs_type']]
    position_offset = info['position_offset']

    gaia_stars_file = info.get('gaia_stars_file', None)

    with StagedOutFile(meds_path + '.fz', tmpdir=tmpdir) as sf:

        staged_meds_path = sf.path[:-3]

        with fitsio.FITS(staged_meds_path, 'rw', clobber=True) as fits:
            _coadd_and_write_images(
                fits=fits,
                object_data=object_data,
                info=info,
                single_epoch_config=single_epoch_config,
                wcs=wcs,
                position_offset=position_offset,
                coadding_weight=coadd_config['coadding_weight'],
                seed=seed,
                slice_range=slice_range,
                fpack_pars=fpack_pars,
                tmpdir=tmpdir,
                nworkers=n_jobs,
            )

            fits.write(metadata, extname=METADATA_EXTNAME)
            fits.write(image_info, extname=IMAGE_INFO_EXTNAME)

            if gaia_stars_file is not None:
                gaia_stars = _read_gaia_stars(
                    fname=gaia_stars_file,
                    wcs=wcs,
                    wcs_position_offset=position_offset,
                )
                fits.write(gaia_stars, extname=GAIA_STARS_EXTNAME)

        # fpack it
        try:
            os.remove(staged_meds_path + '.fz')
        except FileNotFoundError:
            pass
        cmd = 'fpack %s' % staged_meds_path
        logger.info('fpacking:')
        logger.info("    command: '%s'" % cmd)
        try:
            subprocess.check_call(cmd, shell=True)
        except Exception:
            pass
        else:
            if remove_fits_file:
                os.remove(staged_meds_path)

    # validate the fpacked file
    logger.info('validating:')
    validate_meds(meds_path + '.fz')


def _coadd_single_slice(
    *, i, object_data, info, single_epoch_config, wcs, position_offset,
    coadding_weight, slice_seed, tmpdir,
):
    logger.info('processing slice %d', i)

    results = {'i': i}
    rng = np.random.RandomState(seed=slice_seed)

    # we center the PSF at the nearest pixel center near the patch center
    col, row = wcs.sky2image(object_data['ra'][i], object_data['dec'][i])
    # this col, row includes the position offset
    # we don't need to remove it when putting them back into the WCS
    # but we will remove it later since we work in zero-indexed coords
    col = int(col + 0.5)
    row = int(row + 0.5)
    # ra, dec of the pixel center
    ra_psf, dec_psf = wcs.image2sky(col, row)

    # now we find the lower left location of the PSF image
    half = (object_data['psf_box_size'][i] - 1) / 2
    assert int(half) == half, "PSF images must have odd dimensions!"
    # here we remove the position offset
    col -= position_offset
    row -= position_offset
    psf_orig_start_col = col - half
    psf_orig_start_row = row - half

    bsres = _build_slice_inputs(
        ra=object_data['ra'][i],
        dec=object_data['dec'][i],
        ra_psf=ra_psf,
        dec_psf=dec_psf,
        box_size=object_data['box_size'][i],
        frac_buffer=single_epoch_config['frac_buffer'],
        coadd_info=info,
        start_row=object_data['orig_start_row'][i, 0],
        start_col=object_data['orig_start_col'][i, 0],
        se_src_info=info['src_info'],
        reject_outliers=single_epoch_config['reject_outliers'],
        symmetrize_masking=single_epoch_config['symmetrize_masking'],
        coadding_weight=coadding_weight,
        copy_masked_edges=single_epoch_config['copy_masked_edges'],
        noise_interp_flags=sum(single_epoch_config['noise_interp_flags']),
        spline_interp_flags=sum(
            single_epoch_config['spline_interp_flags']),
        bad_image_flags=sum(single_epoch_config['bad_image_flags']),
        max_masked_fraction=single_epoch_config['max_masked_fraction'],
        mask_tape_bumps=single_epoch_config['mask_tape_bumps'],
        edge_buffer=single_epoch_config['edge_buffer'],
        wcs_type=single_epoch_config['wcs_type'],
        psf_type=single_epoch_config['psf_type'],
        rng=rng,
        tmpdir=tmpdir,
    )

    se_image_slices, weights, slices_not_used, flags_not_used = bsres

    logger.info('weights: %s' % weights)
    logger.info('using nepoch: %d' % len(weights))
    results["epochs_info"] = _make_epochs_info(
        object_data=object_data[i],
        weights=weights,
        slices=se_image_slices,
        slices_not_used=slices_not_used,
        flags_not_used=flags_not_used
    )
    results["weights"] = weights

    # did we get anything?
    if np.array(weights).size > 0:
        (
            image, bmask, ormask, noise, psf, weight, mfrac, _
        ) = _coadd_slice_inputs(
            wcs=wcs,
            wcs_position_offset=position_offset,
            wcs_image_shape=info["image_shape"],
            start_row=object_data['orig_start_row'][i, 0],
            start_col=object_data['orig_start_col'][i, 0],
            box_size=object_data['box_size'][i],
            psf_start_row=psf_orig_start_row,
            psf_start_col=psf_orig_start_col,
            psf_box_size=object_data['psf_box_size'][i],
            se_image_slices=se_image_slices,
            weights=weights,
            se_wcs_interp_delta=single_epoch_config["se_wcs_interp_delta"],
            coadd_wcs_interp_delta=single_epoch_config["coadd_wcs_interp_delta"],
        )

        if np.all(image == 0):
            logger.warning("coadded image is all zero!")

        results["image"] = image
        results["bmask"] = bmask
        results["ormask"] = ormask
        results["noise"] = noise
        results["psf"] = psf
        results["weight"] = weight
        results["mfrac"] = mfrac
        results["psf_sigma"] = measure_fwhm(psf)

    return results


<<<<<<< HEAD
def _process_slice_chunk(
    *, slice_inds, object_data, info, single_epoch_config, wcs, position_offset,
    coadding_weight, slice_seeds, tmpdir,
):
    for i, slice_seed in zip(slice_inds, slice_seeds):
        results = _coadd_single_slice(
            i=i,
            object_data=object_data,
            info=info,
            single_epoch_config=single_epoch_config,
            wcs=wcs,
            position_offset=position_offset,
            coadding_weight=coadding_weight,
            slice_seed=slice_seed,
=======
        # we center the PSF at the nearest pixel center near the patch center
        col, row = wcs.sky2image(object_data['ra'][i], object_data['dec'][i])
        # this col, row includes the position offset
        # we don't need to remove it when putting them back into the WCS
        # but we will remove it later since we work in zero-indexed coords
        col = int(np.floor(col + 0.5))
        row = int(np.floor(row + 0.5))
        # ra, dec of the pixel center
        ra_psf, dec_psf = wcs.image2sky(col, row)

        # now we find the lower left location of the PSF image
        half = (object_data['psf_box_size'][i] - 1) / 2
        assert int(half) == half, "PSF images must have odd dimensions!"
        # here we remove the position offset
        col -= position_offset
        row -= position_offset
        psf_orig_start_col = col - half
        psf_orig_start_row = row - half

        bsres = _build_slice_inputs(
            ra=object_data['ra'][i],
            dec=object_data['dec'][i],
            ra_psf=ra_psf,
            dec_psf=dec_psf,
            box_size=object_data['box_size'][i],
            frac_buffer=single_epoch_config['frac_buffer'],
            coadd_info=info,
            start_row=object_data['orig_start_row'][i, 0],
            start_col=object_data['orig_start_col'][i, 0],
            se_src_info=info['src_info'],
            reject_outliers=single_epoch_config['reject_outliers'],
            symmetrize_masking=single_epoch_config['symmetrize_masking'],
            coadding_weight=coadding_weight,
            copy_masked_edges=single_epoch_config['copy_masked_edges'],
            noise_interp_flags=sum(single_epoch_config['noise_interp_flags']),
            spline_interp_flags=sum(
                single_epoch_config['spline_interp_flags']),
            bad_image_flags=sum(single_epoch_config['bad_image_flags']),
            max_masked_fraction=single_epoch_config['max_masked_fraction'],
            mask_tape_bumps=single_epoch_config['mask_tape_bumps'],
            edge_buffer=single_epoch_config['edge_buffer'],
            wcs_type=single_epoch_config['wcs_type'],
            wcs_color=single_epoch_config['wcs_color'],
            psf_type=single_epoch_config['psf_type'],
            rng=rng,
>>>>>>> 66b9e443
            tmpdir=tmpdir,
        )
        RESULT_QUEUE.put(results, block=True)


def _process_results(
    *, results, start_row, psf_start_row, object_data, epochs_info, fits
):
    logger.info("writing data for slice %s", results['i'])
    i = results['i']
    epochs_info.append(results["epochs_info"])

    # did we get anything?
    if np.array(results["weights"]).size > 0:
        object_data['ncutout'][i] = 1
        object_data['nepoch'][i] = results["weights"].size
        object_data['nepoch_eff'][i] = (
            results["weights"].sum() / results["weights"].max()
        )

        # write the image, bmask, ormask, noise and weight map
        _write_single_image(
            fits=fits, data=results["image"],
            ext=IMAGE_CUTOUT_EXTNAME, start_row=start_row)

        _write_single_image(
            fits=fits, data=results["bmask"],
            ext=BMASK_CUTOUT_EXTNAME, start_row=start_row)

        _write_single_image(
            fits=fits, data=results["ormask"],
            ext=ORMASK_CUTOUT_EXTNAME, start_row=start_row)

        _write_single_image(
            fits=fits, data=results["noise"],
            ext=NOISE_CUTOUT_EXTNAME, start_row=start_row)

        _write_single_image(
            fits=fits, data=results["weight"],
            ext=WEIGHT_CUTOUT_EXTNAME, start_row=start_row)

        _write_single_image(
            fits=fits, data=results["mfrac"],
            ext=MFRAC_CUTOUT_EXTNAME, start_row=start_row)

        _write_single_image(
            fits=fits, data=results["psf"],
            ext=PSF_CUTOUT_EXTNAME, start_row=psf_start_row)

        object_data['psf_sigma'][i, 0] = results["psf_sigma"]

        # now we need to set the start row so we know where the data is
        object_data['start_row'][i, 0] = start_row
        object_data['psf_start_row'][i, 0] = psf_start_row
    else:
        object_data['nepoch'][i] = 0
        object_data['nepoch_eff'][i] = 0


def _coadd_and_write_images(
    *, fits, fpack_pars, object_data, info, single_epoch_config,
    wcs, position_offset, coadding_weight, seed,
    slice_range=None,
    tmpdir=None, nworkers=1,
):

    # we use a space-filling curve to order the slices
    # avoids cache misses for the internal LRU caches
    slices_to_do = _extract_slice_range(
        slice_range=slice_range,
        num=len(object_data),
    )
    slices_to_do = np.array(list(slices_to_do), dtype=int)
    ph_order = 8
    hilbert_curve = HilbertCurve(ph_order, 2)
    distances = []
    dx = info['image_shape'][1]/ph_order
    dy = info['image_shape'][0]/ph_order
    for i in PBar(slices_to_do, desc="ordering slices for better cache use"):
        col, row = wcs.sky2image(object_data['ra'][i], object_data['dec'][i])
        xind = min(max(int(col / dx), 0), ph_order-1)
        yind = min(max(int(row / dy), 0), ph_order-1)
        distances.append(hilbert_curve.distance_from_point([xind, yind]))
    sind = np.argsort(distances)
    slices_to_do = [s for s in slices_to_do[sind]]
    n_slices_to_do = len(slices_to_do)

    logger.info('reserving mosaic images...')
    n_pixels = int(np.sum(object_data['box_size'][slices_to_do]**2))
    n_pixels_psf = int(np.sum(object_data['psf_box_size'][slices_to_do]**2))
    _reserve_images(fits, n_pixels, n_pixels_psf, fpack_pars)

    rng = np.random.RandomState(seed=seed)
    slice_seeds = rng.randint(1, 2**32-1, size=len(object_data))

    # set the noise image seeds for each SE image via the RNG once
    for i in range(len(info['src_info'])):
        info['src_info'][i]['noise_seed'] = rng.randint(low=1, high=2**30)

    print(
        'processing %d slices: %s' % (len(slices_to_do), slice_range),
        flush=True,
    )

    npix = object_data['box_size'][0]**2
    npix_psf = object_data['psf_box_size'][0]**2
    epochs_info = []

    if nworkers > 1:
        nsub = n_slices_to_do // nworkers
        if nsub * nworkers < n_slices_to_do:
            nsub += 1

        result_queue = mp.Queue(maxsize=10*nworkers)
        with mp.Pool(
            processes=nworkers,
            initializer=_init_result_queue,
            initargs=(result_queue,),
        ) as exec:
            jobs = [[] for _ in range(nworkers)]
            worker_seeds = [[] for _ in range(nworkers)]
            futs = []
            for w in range(nworkers):
                for s in range(nsub):
                    loc = w * nsub + s
                    if loc < len(slices_to_do):
                        jobs[w].append(slices_to_do[loc])
                        worker_seeds[w].append(slice_seeds[jobs[w][-1]])

            print("job chunk legths:", [len(j) for j in jobs], flush=True)

            for w in range(nworkers):
                futs.append(exec.apply_async(
                    _process_slice_chunk,
                    kwds=dict(
                        slice_inds=jobs[w],
                        object_data=object_data,
                        info=info,
                        single_epoch_config=single_epoch_config,
                        wcs=wcs,
                        position_offset=position_offset,
                        coadding_weight=coadding_weight,
                        slice_seeds=worker_seeds[w],
                        tmpdir=tmpdir,
                    ),
                ))

            for ib in PBar(range(n_slices_to_do), total=n_slices_to_do):
                logger.debug("waiting for result %d", ib)
                results = result_queue.get()
                _process_results(
                    results=results,
                    start_row=results['i'] * npix,
                    psf_start_row=results['i'] * npix_psf,
                    object_data=object_data,
                    epochs_info=epochs_info,
                    fits=fits,
                )

            [fut.get() for fut in futs]
    else:
        for i in PBar(slices_to_do, total=n_slices_to_do):
            results = _coadd_single_slice(
                i=i,
                object_data=object_data,
                info=info,
                single_epoch_config=single_epoch_config,
                wcs=wcs,
                position_offset=position_offset,
                coadding_weight=coadding_weight,
                slice_seed=slice_seeds[i],
                tmpdir=tmpdir,
            )
            _process_results(
                results=results,
                start_row=results['i'] * npix,
                psf_start_row=results['i'] * npix_psf,
                object_data=object_data,
                epochs_info=epochs_info,
                fits=fits,
            )

    fits.write(object_data, extname=OBJECT_DATA_EXTNAME)

    assert len(epochs_info) == n_slices_to_do
    epochs_info = eu.numpy_util.combine_arrlist(epochs_info)
    fits.write(epochs_info, extname=EPOCHS_INFO_EXTNAME)


def _read_gaia_stars(
    fname,
    wcs,
    wcs_position_offset,
):
    """
    load the gaia stars

    Parameters
    -----------
    fname: str
        path to the gaia star catalog
    wcs: WCS object
        The WCS object for the image. Used to calculate x, y
    wcs_position_offset : int
        The position offset to get from zero-indexed, pixel-centered
        coordinates to the coordinates expected by the coadd WCS object.
    """

    full_path = os.path.expandvars(fname)
    logger.info('reading: %s' % full_path)
    data = fitsio.read(full_path, lower=True)

    add_dt = [('x', 'f8'), ('y', 'f8')]
    data = eu.numpy_util.add_fields(data, add_dt)

    data['x'], data['y'] = wcs.sky2image(data['ra'], data['dec'])

    data['x'] -= wcs_position_offset
    data['y'] -= wcs_position_offset

    return data


def _reserve_images(fits, n_pixels, n_pixels_psf, fpack_pars):
    """Does everything but the PSF image."""
    names = [
        IMAGE_CUTOUT_EXTNAME,
        WEIGHT_CUTOUT_EXTNAME,
        SEG_CUTOUT_EXTNAME,
        BMASK_CUTOUT_EXTNAME,
        ORMASK_CUTOUT_EXTNAME,
        NOISE_CUTOUT_EXTNAME,
        MFRAC_CUTOUT_EXTNAME,
    ]
    dims = [n_pixels] * len(names) + [n_pixels_psf]
    names += [PSF_CUTOUT_EXTNAME]
    for ext, _dims in PBar(
        zip(names, dims),
        total=len(names),
        desc='reserving image HDUs'
    ):
        fits.create_image_hdu(
            img=None,
            dtype=CUTOUT_DTYPES[ext],
            dims=_dims,
            extname=ext,
            header=fpack_pars)

        # also need to write the header...IDK why...
        fits[ext].write_keys(fpack_pars, clean=False)


def _write_single_image(*, fits, data, ext, start_row):
    subim = np.zeros(data.shape, dtype=CUTOUT_DTYPES[ext])
    subim += CUTOUT_DEFAULT_VALUES[ext]
    subim[:, :] = data
    # TODO: do I need to add .ravel() here?
    fits[ext].write(subim, start=start_row)


@functools.lru_cache(maxsize=2048)
def _get_image_width(*, coadd_image_path, coadd_image_ext):
    coadd_image_path = expandvars(coadd_image_path)
    h = fitsio.read_header(coadd_image_path, ext=coadd_image_ext)
    if 'znaxis1' in h:
        return h['znaxis1']
    else:
        return h['naxis1']


def _make_epochs_info(
        *, object_data, weights, slices, slices_not_used, flags_not_used):
    """Record info for each epoch we considered for a given slice.

    Parameters
    ----------
    object_data : np.ndarray
        The object_data entry for the slice.
    weights : np.ndarray
        The weights for used images, can be zero length.
    slices : list of SEImageSlices
        The image slices used for the coadd.
    slices_not_used : list of SEImageSlices
        The image slices not used for the coadd.
    flags_not_used : list of SEImageSlices
        The flag values for the slices not used.

    Returns
    -------
    epoch_info : structured np.ndarray
        A structured array with the epoch info.
    """
    dt = [
        ('id', 'i8'),
        ('file_id', 'i8'),  # index into image info
        ('flags', 'i4'),
        ('row_start', 'i8'),
        ('col_start', 'i8'),
        ('box_size', 'i8'),
        ('psf_row_start', 'i8'),
        ('psf_col_start', 'i8'),
        ('psf_box_size', 'i8'),
        ('weight', 'f8'),
    ]

    data = np.zeros(len(slices) + len(slices_not_used), dtype=dt)
    data['id'] = object_data['id']

    loc = 0

    for weight, se_slice in zip(weights, slices):
        data['flags'][loc] = 0  # we used it, so flags are zero
        data['file_id'][loc] = se_slice.source_info['file_id']

        data['row_start'][loc] = se_slice.y_start
        data['col_start'][loc] = se_slice.x_start
        data['box_size'][loc] = se_slice.box_size

        data['psf_row_start'][loc] = se_slice.psf_y_start
        data['psf_col_start'][loc] = se_slice.psf_x_start
        data['psf_box_size'][loc] = se_slice.psf_box_size
        data['weight'][loc] = weight

        loc += 1

    for flags, se_slice in zip(flags_not_used, slices_not_used):
        data['flags'][loc] = flags
        data['file_id'][loc] = se_slice.source_info['file_id']

        data['row_start'][loc] = se_slice.y_start
        data['col_start'][loc] = se_slice.x_start
        data['box_size'][loc] = se_slice.box_size

        data['psf_row_start'][loc] = se_slice.psf_y_start
        data['psf_col_start'][loc] = se_slice.psf_x_start
        data['psf_box_size'][loc] = se_slice.psf_box_size
        data['weight'][loc] = 0.0  # we did not use this slice, so zero

        loc += 1

    return data


def _build_object_data(
        *,
        central_size,
        buffer_size,
        image_width,
        psf_box_size,
        wcs,
        position_offset):
    """Build the internal MEDS data structure.

    NOTE: Information about the PSF is filled when the PSF is drawn later.
    """
    rows, cols, start_rows, start_cols = build_slice_locations(
        central_size=central_size,
        buffer_size=buffer_size,
        image_width=image_width)
    box_size = central_size + 2 * buffer_size
    cen_offset = (central_size - 1) / 2.0  # zero-indexed at pixel centers
    psf_cen = (psf_box_size - 1) / 2

    # now make the object data and extra fields for the PSF
    # we use an namx of 2 because if we set 1, then the fields come out with
    # the wrong shape when we read them from fitsio
    nmax = 2
    psf_dtype = [
        ('psf_box_size', 'i4'),
        ('psf_cutout_row', 'f8', nmax),
        ('psf_cutout_col', 'f8', nmax),
        ('psf_sigma', 'f4', nmax),
        ('psf_start_row', 'i8', nmax),
    ]
    # extra metadata not stored in standard meds files
    meta_extra = [
        ('nepoch', 'i4'),
        ('nepoch_eff', 'f8'),
    ]
    output_info = get_meds_output_struct(
        len(rows),
        nmax,
        extra_fields=meta_extra + psf_dtype,
    )

    # and fill!
    output_info['id'] = np.arange(len(rows))
    output_info['box_size'] = box_size
    output_info['file_id'] = 0
    output_info['psf_box_size'] = psf_box_size
    output_info['psf_cutout_row'] = psf_cen
    output_info['psf_cutout_col'] = psf_cen

    for index, (row, col, start_row, start_col) in enumerate(zip(
            rows, cols, start_rows, start_cols)):
        ra, dec = wcs.image2sky(
            x=col + position_offset,
            y=row + position_offset)
        jacob = wcs.get_jacobian(
            x=col + position_offset,
            y=row + position_offset)

        output_info['ra'][index] = ra
        output_info['dec'][index] = dec
        output_info['orig_row'][index, 0] = row
        output_info['orig_col'][index, 0] = col
        output_info['orig_start_row'][index, 0] = start_row
        output_info['orig_start_col'][index, 0] = start_col
        output_info['cutout_row'][index, 0] = cen_offset + buffer_size
        output_info['cutout_col'][index, 0] = cen_offset + buffer_size
        output_info['dudcol'][index, 0] = jacob[0]
        output_info['dudrow'][index, 0] = jacob[1]
        output_info['dvdcol'][index, 0] = jacob[2]
        output_info['dvdrow'][index, 0] = jacob[3]

    return output_info


def _build_image_info(*, info):
    n_images = 1 + len(info['src_info'])

    # we need to get the maximum WCS length here
    max_wcs_len = max(
        [len(json.dumps(eval(str(info['image_wcs']))))]
        + [
            len(json.dumps(eval(str(se['image_wcs']))))
            for se in info['src_info']
            if 'image_wcs' in se
        ]
    )

    # we need to get the maximum string length here too
    max_str_len = max([
        max([
            len(se['image_path']),
            len(se['image_ext']),
            len(se['bkg_path']),
            len(se['bkg_ext']),
            len(se['weight_path']),
            len(se['weight_ext']),
            len(se['bmask_path']),
            len(se['bmask_ext'])])
        for se in info['src_info']])

    ii = get_image_info_struct(
        n_images,
        max_str_len,
        wcs_len=max_wcs_len,
        ext_len=3)

    # first we do the coadd since it is special
    ii['image_id'][0] = info['file_id']
    ii['image_flags'][0] = info['image_flags']
    ii['magzp'][0] = info['magzp']
    ii['scale'][0] = info['scale']
    ii['position_offset'][0] = info['position_offset']
    ii['wcs'][0] = json.dumps(eval(str(info['image_wcs'])))

    # now do the epochs
    for i, se_info in enumerate(info['src_info']):
        loc = i + 1
        for key in [
                'image_path', 'image_ext', 'weight_path', 'weight_ext',
                'bmask_path', 'bmask_ext', 'bkg_path', 'bkg_ext']:
            ii[key][loc] = se_info[key]
        ii['image_id'][loc] = se_info['file_id']
        ii['image_flags'][loc] = se_info['image_flags']
        ii['magzp'][loc] = se_info['magzp']
        ii['scale'][loc] = se_info['scale']
        ii['position_offset'][loc] = se_info['position_offset']
        if 'image_wcs' in se_info:
            ii['wcs'][loc] = json.dumps(eval(str(se_info['image_wcs'])))

    return ii


def _build_metadata(*, config):
    numpy_version = np.__version__
    scipy_version = scipy.__version__
    esutil_version = eu.__version__
    fitsio_version = fitsio.__version__
    meds_version = meds.__version__
    piff_version = piff.__version__
    pixmappy_version = pixmappy.__version__
    desmeds_version = desmeds.__version__
    ngmix_version = ngmix.__version__
    dt = [
        ('magzp_ref', 'f8'),
        ('config', 'S%d' % len(config)),
        ('pizza_cutter_version', 'S%d' % len(__version__)),
        ('numpy_version', 'S%d' % len(numpy_version)),
        ('scipy_version', 'S%d' % len(scipy_version)),
        ('esutil_version', 'S%d' % len(esutil_version)),
        ('ngmix_version', 'S%d' % len(ngmix_version)),
        ('fitsio_version', 'S%d' % len(fitsio_version)),
        ('piff_version', 'S%d' % len(piff_version)),
        ('pixmappy_version', 'S%d' % len(pixmappy_version)),
        ('desmeds_version', 'S%d' % len(desmeds_version)),
        ('meds_version', 'S%d' % len(meds_version)),
        ('meds_fmt_version', 'S%d' % len(MEDS_FMT_VERSION)),
        ('meds_dir', 'S%d' % len(os.environ['MEDS_DIR'])),
        ('piff_data_dir', 'S%d' % len(os.environ.get('PIFF_DATA_DIR', ' '))),
        ('desdata', 'S%d' % len(os.environ.get('DESDATA', ' ')))]
    metadata = np.zeros(1, dt)
    metadata['magzp_ref'] = MAGZP_REF
    metadata['config'] = config
    metadata['numpy_version'] = numpy_version
    metadata['scipy_version'] = scipy_version
    metadata['esutil_version'] = esutil_version
    metadata['ngmix_version'] = ngmix_version
    metadata['fitsio_version'] = fitsio_version
    metadata['piff_version'] = piff_version
    metadata['pixmappy_version'] = pixmappy_version
    metadata['desmeds_version'] = desmeds_version
    metadata['meds_version'] = meds_version
    metadata['meds_fmt_version'] = MEDS_FMT_VERSION
    metadata['pizza_cutter_version'] = __version__
    metadata['meds_dir'] = os.environ['MEDS_DIR']
    metadata['piff_data_dir'] = os.environ.get('PIFF_DATA_DIR', '')
    metadata['desdata'] = os.environ.get('DESDATA', '')
    return metadata


def _extract_slice_range(slice_range, num):
    if slice_range is None:
        ret = range(num)
    else:

        try:
            # try to split as a string
            ss = slice_range.split(':')
            assert len(ss) == 2
            start = int(ss[0])
            end = int(ss[1])
            ret = range(start, end)
        except AttributeError:
            try:
                # see if it is an iterable
                len(slice_range)
                ret = slice_range
            except TypeError:
                raise ValueError(
                    'bad slice specification: "%s"' % str(slice_range)
                )
        if ret.start < 0 or ret.stop > num:
            raise ValueError(
                'slice_range %s out of bounds [0, %d)' % (ret, num)
            )

    return ret<|MERGE_RESOLUTION|>--- conflicted
+++ resolved
@@ -255,6 +255,7 @@
         mask_tape_bumps=single_epoch_config['mask_tape_bumps'],
         edge_buffer=single_epoch_config['edge_buffer'],
         wcs_type=single_epoch_config['wcs_type'],
+        wcs_color=single_epoch_config['wcs_color'],
         psf_type=single_epoch_config['psf_type'],
         rng=rng,
         tmpdir=tmpdir,
@@ -308,7 +309,6 @@
     return results
 
 
-<<<<<<< HEAD
 def _process_slice_chunk(
     *, slice_inds, object_data, info, single_epoch_config, wcs, position_offset,
     coadding_weight, slice_seeds, tmpdir,
@@ -323,53 +323,6 @@
             position_offset=position_offset,
             coadding_weight=coadding_weight,
             slice_seed=slice_seed,
-=======
-        # we center the PSF at the nearest pixel center near the patch center
-        col, row = wcs.sky2image(object_data['ra'][i], object_data['dec'][i])
-        # this col, row includes the position offset
-        # we don't need to remove it when putting them back into the WCS
-        # but we will remove it later since we work in zero-indexed coords
-        col = int(np.floor(col + 0.5))
-        row = int(np.floor(row + 0.5))
-        # ra, dec of the pixel center
-        ra_psf, dec_psf = wcs.image2sky(col, row)
-
-        # now we find the lower left location of the PSF image
-        half = (object_data['psf_box_size'][i] - 1) / 2
-        assert int(half) == half, "PSF images must have odd dimensions!"
-        # here we remove the position offset
-        col -= position_offset
-        row -= position_offset
-        psf_orig_start_col = col - half
-        psf_orig_start_row = row - half
-
-        bsres = _build_slice_inputs(
-            ra=object_data['ra'][i],
-            dec=object_data['dec'][i],
-            ra_psf=ra_psf,
-            dec_psf=dec_psf,
-            box_size=object_data['box_size'][i],
-            frac_buffer=single_epoch_config['frac_buffer'],
-            coadd_info=info,
-            start_row=object_data['orig_start_row'][i, 0],
-            start_col=object_data['orig_start_col'][i, 0],
-            se_src_info=info['src_info'],
-            reject_outliers=single_epoch_config['reject_outliers'],
-            symmetrize_masking=single_epoch_config['symmetrize_masking'],
-            coadding_weight=coadding_weight,
-            copy_masked_edges=single_epoch_config['copy_masked_edges'],
-            noise_interp_flags=sum(single_epoch_config['noise_interp_flags']),
-            spline_interp_flags=sum(
-                single_epoch_config['spline_interp_flags']),
-            bad_image_flags=sum(single_epoch_config['bad_image_flags']),
-            max_masked_fraction=single_epoch_config['max_masked_fraction'],
-            mask_tape_bumps=single_epoch_config['mask_tape_bumps'],
-            edge_buffer=single_epoch_config['edge_buffer'],
-            wcs_type=single_epoch_config['wcs_type'],
-            wcs_color=single_epoch_config['wcs_color'],
-            psf_type=single_epoch_config['psf_type'],
-            rng=rng,
->>>>>>> 66b9e443
             tmpdir=tmpdir,
         )
         RESULT_QUEUE.put(results, block=True)
