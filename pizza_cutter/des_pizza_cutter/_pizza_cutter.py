import os
import tempfile
import subprocess
import functools
import json
import logging

import numpy as np
import fitsio
import meds
import esutil as eu
import piff
import pixmappy
import desmeds

from meds.maker import MEDS_FMT_VERSION
from meds.util import (
    get_image_info_struct, get_meds_output_struct, validate_meds)

from .._version import __version__
from ._constants import (
    METADATA_EXTNAME,
    MAGZP_REF,
    IMAGE_INFO_EXTNAME,
    OBJECT_DATA_EXTNAME,
    IMAGE_CUTOUT_EXTNAME,
    WEIGHT_CUTOUT_EXTNAME,
    SEG_CUTOUT_EXTNAME,
    BMASK_CUTOUT_EXTNAME,
    ORMASK_CUTOUT_EXTNAME,
    NOISE_CUTOUT_EXTNAME,
    PSF_CUTOUT_EXTNAME,
    EPOCHS_INFO_EXTNAME,
    CUTOUT_DTYPES,
    CUTOUT_DEFAULT_VALUES)
from ..slice_utils.locate import build_slice_locations
from ..slice_utils.measure import measure_fwhm
from ..files import StagedOutFile
from ._coadd_slices import (
    _build_slice_inputs, _coadd_slice_inputs)

from ..slice_utils.pbar import prange

logger = logging.getLogger(__name__)


def make_des_pizza_slices(
        *,
        config,
        meds_path,
        info,
        seed,
        remove_fits_file=True,
        use_tmpdir,
        fpack_pars=None,
        coadd_config,
        single_epoch_config):
    """Build a MEDS pizza slices file.

    Parameters
    ----------
    config : str
        The input config file as a string.
    meds_path : str
        Path to the output MEDS file.
    info : dict
        Dictionary of information about the coadd and SE images. This should
        be set to the output of the `des-pizza-cutter-prep-tile` CLI or a
        similar function.
    seed : int
        The random seed used to make the noise field.
    remove_fits_file : bool, optional
        If `True`, remove the FITS file after fpacking. Only works if not
        using a temporary directory.
    use_tmpdir : bool
        If True, use a tmporary directory to write data locally and then
        copy at once to the final destination.
    fpack_pars : dict, optional
        A dictionary of fpack header keywords for compression.
    coadd_config : dict
        A dictionary with the configuration parameters for the coadd image
        slices and weighting. Thew required entries are

        central_size : int
            Size of the central region for metadetection in pixels.
        buffer_size : int
            Size of the buffer around the central region in pixels.
        coadding_weight : str
            The kind of relative weight to apply to each of the SE images that
            form a coadd. The options are

            'noise' - use the maximum of the weight map for each SE image.
            'noise-fwhm' - use the maximum of the weight map divided by the
                (PSF FWHM)**4
        psf_box_size : int
            The size of the PSF stamp in the final coadd coordinates. This
            should be an odd number large enough to contain any SE PSF.

    single_epoch_config : dict
        This is a dictionary with the configuration options for processing
        the single epoch images. See the documentaion of
        `pizza_cutter.des_pizza_cutter._coadd_slices._build_slice_inputs`
        for details on the required entries.
    """

    metadata = _build_metadata(config=config)
    image_info = _build_image_info(info=info)

    if 'image_shape' in info:
        image_width = info['image_shape'][1]
    else:
        image_width = _get_image_width(
            coadd_image_path=info['image_path'],
            coadd_image_ext=info['image_ext'],
        )

    object_data = _build_object_data(
<<<<<<< HEAD
        central_size=coadd_config['central_size'],
        buffer_size=coadd_config['buffer_size'],
        image_width=_get_image_width(
            coadd_image_path=info['image_path'],
            coadd_image_ext=info['image_ext']),
        psf_box_size=coadd_config['psf_box_size'],
        wcs=info['%s_wcs' % coadd_config['wcs_type']],
=======
        central_size=central_size,
        buffer_size=buffer_size,
        psf_box_size=psf_box_size,
        image_width=image_width,
        wcs=info['image_wcs'],
>>>>>>> 2ae4f426
        position_offset=info['position_offset'])

    eu.ostools.makedirs_fromfile(meds_path)

    if use_tmpdir:
        tmpdir = tempfile.mkdtemp()
    else:
        tmpdir = None

    with StagedOutFile(meds_path + '.fz', tmpdir=tmpdir) as sf:

        staged_meds_path = sf.path[:-3]

        with fitsio.FITS(staged_meds_path, 'rw', clobber=True) as fits:
            _coadd_and_write_images(
                fits=fits,
                object_data=object_data,
                info=info,
                single_epoch_config=single_epoch_config,
                wcs=info['%s_wcs' % coadd_config['wcs_type']],
                position_offset=info['position_offset'],
                coadding_weight=coadd_config['coadding_weight'],
                seed=seed,
                fpack_pars=fpack_pars)

            fits.write(metadata, extname=METADATA_EXTNAME)
            fits.write(image_info, extname=IMAGE_INFO_EXTNAME)

        # fpack it
        try:
            os.remove(staged_meds_path + '.fz')
        except FileNotFoundError:
            pass
        cmd = 'fpack %s' % staged_meds_path
        logger.info('fpacking:')
        logger.info("    command: '%s'" % cmd)
        try:
            subprocess.check_call(cmd, shell=True)
        except Exception:
            pass
        else:
            if remove_fits_file:
                os.remove(staged_meds_path)

    # validate the fpacked file
    logger.info('validating:')
    validate_meds(meds_path + '.fz')


def _coadd_and_write_images(
        *, fits, fpack_pars, object_data, info, single_epoch_config,
        wcs, position_offset, coadding_weight, seed):

    logger.info('reserving mosaic images...')
    n_pixels = int(np.sum(object_data['box_size']**2))
    _reserve_images(fits, n_pixels, fpack_pars)

    rng = np.random.RandomState(seed=seed)
    n_psf_pixels = int(np.sum(object_data['psf_box_size']**2))

    # set the noise image seeds for each SE image via the RNG once
    for i in range(len(info['src_info'])):
        info['src_info'][i]['noise_seed'] = rng.randint(low=1, high=2**30)

    # some constraints
    # - we don't want to keep all of the data for each object in memory
    # - we also probably want to write the PSFs in another loop even though we
    #   we get them now (allows us to set the object data properly)
    # - we are going to get back a ton of SE bit masks which we may
    #   want to keep
    #
    # thus we do the following
    # - write the big slice images to disk right away
    # - keep the PSF images (smaller) in memory
    # - keep the single epoch bit masks in memory in a compressed format
    #
    # then at the end we write any daya we have in memory to disk
    psf_data = np.zeros(n_psf_pixels, dtype=CUTOUT_DTYPES[PSF_CUTOUT_EXTNAME])
    psf_data += CUTOUT_DEFAULT_VALUES[PSF_CUTOUT_EXTNAME]
    start_row = 0
    psf_start_row = 0
    epochs_info = []

    for i in prange(len(object_data)):
        logger.info('processing object %d', i)

        # we center the PSF at the nearest pixel center near the patch center
        col, row = wcs.sky2image(
            longitude=object_data['ra'][i], latitude=object_data['dec'][i])
        # this col, row includes the position offset
        # we don't need to remove it when putting them back into the WCS
        # but we will remove it later since we work in zero-indexed coords
        col = int(col + 0.5)
        row = int(row + 0.5)
        # ra, dec of the pixel center
        ra_psf, dec_psf = wcs.image2sky(col, row)

        # now we find the lower left location of the PSF image
        half = (object_data['psf_box_size'][i] - 1) / 2
        assert int(half) == half, "PSF images must have odd dimensions!"
        # here we remove the position offset
        col -= position_offset
        row -= position_offset
        psf_orig_start_col = col - half
        psf_orig_start_row = row - half

        bsres = _build_slice_inputs(
            ra=object_data['ra'][i],
            dec=object_data['dec'][i],
            ra_psf=ra_psf,
            dec_psf=dec_psf,
            box_size=object_data['box_size'][i],
            coadd_info=info,
            start_row=object_data['orig_start_row'][i, 0],
            start_col=object_data['orig_start_col'][i, 0],
            se_src_info=info['src_info'],
            reject_outliers=single_epoch_config['reject_outliers'],
            symmetrize_masking=single_epoch_config['symmetrize_masking'],
            coadding_weight=coadding_weight,
            noise_interp_flags=sum(single_epoch_config['noise_interp_flags']),
            spline_interp_flags=sum(
                single_epoch_config['spline_interp_flags']),
            bad_image_flags=sum(single_epoch_config['bad_image_flags']),
            max_masked_fraction=single_epoch_config['max_masked_fraction'],
            max_unmasked_trail_fraction=single_epoch_config[
                'max_unmasked_trail_fraction'],
            mask_tape_bumps=single_epoch_config['mask_tape_bumps'],
            edge_buffer=single_epoch_config['edge_buffer'],
            wcs_type=single_epoch_config['wcs_type'],
            psf_type=single_epoch_config['psf_type'],
            rng=rng,
        )

        se_image_slices, weights, slices_not_used, flags_not_used = bsres

        logger.debug('using nepoch: %d' % len(weights))
        epochs_info.append(_make_epochs_info(
            object_data=object_data[i],
            weights=weights,
            slices=se_image_slices,
            slices_not_used=slices_not_used,
            flags_not_used=flags_not_used
        ))

        # did we get anything?
        if np.array(weights).size > 0:
            object_data['ncutout'][i] = 1
            object_data['nepoch'][i] = weights.size
            object_data['nepoch_eff'][i] = weights.sum()/weights.max()

            image, bmask, ormask, noise, psf, weight = _coadd_slice_inputs(
                wcs=info['image_wcs'],
                wcs_position_offset=info['position_offset'],
                start_row=object_data['orig_start_row'][i, 0],
                start_col=object_data['orig_start_col'][i, 0],
                box_size=object_data['box_size'][i],
                psf_start_row=psf_orig_start_row,
                psf_start_col=psf_orig_start_col,
                psf_box_size=object_data['psf_box_size'][i],
                se_image_slices=se_image_slices,
                weights=weights)

            # write the image, bmask, ormask, noise and weight map
            _write_single_image(
                fits=fits, data=image,
                ext=IMAGE_CUTOUT_EXTNAME, start_row=start_row)

            _write_single_image(
                fits=fits, data=bmask,
                ext=BMASK_CUTOUT_EXTNAME, start_row=start_row)

            _write_single_image(
                fits=fits, data=ormask,
                ext=ORMASK_CUTOUT_EXTNAME, start_row=start_row)

            _write_single_image(
                fits=fits, data=noise,
                ext=NOISE_CUTOUT_EXTNAME, start_row=start_row)

            _write_single_image(
                fits=fits, data=weight,
                ext=WEIGHT_CUTOUT_EXTNAME, start_row=start_row)

            # we need to keep the PSFs for writing later
            _psf_size = object_data['psf_box_size'][i]**2
            psf_data[psf_start_row:psf_start_row + _psf_size] = psf.ravel()

            object_data['psf_sigma'][i, 0] = measure_fwhm(psf)

            # now we need to set the start row so we know where the data is
            object_data['start_row'][i, 0] = start_row
            object_data['psf_start_row'][i, 0] = psf_start_row

            # finally we increment so that we have the next pixel for the
            # next sliee
            start_row += object_data['box_size'][i]**2
            psf_start_row += _psf_size

    fits.write(object_data, extname=OBJECT_DATA_EXTNAME)

    # we have accumulated the PSFs above and now we write them out
    fits.create_image_hdu(
        img=None,
        dtype=CUTOUT_DTYPES[PSF_CUTOUT_EXTNAME],
        dims=psf_data.shape,
        extname=PSF_CUTOUT_EXTNAME,
        header=fpack_pars)
    # also need to write the header...IDK why...
    fits[PSF_CUTOUT_EXTNAME].write_keys(fpack_pars, clean=False)
    fits[PSF_CUTOUT_EXTNAME].write(psf_data, start=0)

    epochs_info = eu.numpy_util.combine_arrlist(epochs_info)
    fits.write(epochs_info, extname=EPOCHS_INFO_EXTNAME)


def _reserve_images(fits, n_pixels, fpack_pars):
    """Does everything but the PSF image."""
    dims = [n_pixels]
    for ext in [
            IMAGE_CUTOUT_EXTNAME,
            WEIGHT_CUTOUT_EXTNAME,
            SEG_CUTOUT_EXTNAME,
            BMASK_CUTOUT_EXTNAME,
            ORMASK_CUTOUT_EXTNAME,
            NOISE_CUTOUT_EXTNAME]:
        fits.create_image_hdu(
            img=None,
            dtype=CUTOUT_DTYPES[ext],
            dims=dims,
            extname=ext,
            header=fpack_pars)

        # also need to write the header...IDK why...
        fits[ext].write_keys(fpack_pars, clean=False)


def _write_single_image(*, fits, data, ext, start_row):
    subim = np.zeros(data.shape, dtype=CUTOUT_DTYPES[ext])
    subim += CUTOUT_DEFAULT_VALUES[ext]
    subim[:, :] = data
    # TODO: do I need to add .ravel() here?
    fits[ext].write(subim, start=start_row)


@functools.lru_cache(maxsize=128)
def _get_image_width(*, coadd_image_path, coadd_image_ext):
    h = fitsio.read_header(coadd_image_path, ext=coadd_image_ext)
    if 'znaxis1' in h:
        return h['znaxis1']
    else:
        return h['naxis1']


def _make_epochs_info(
        *, object_data, weights, slices, slices_not_used, flags_not_used):
    """Record info for each epoch we considered for a given slice.

    Parameters
    ----------
    object_data : np.ndarray
        The object_data entry for the slice.
    weights : np.ndarray
        The weights for used images, can be zero length.
    slices : list of SEImageSlices
        The image slices used for the coadd.
    slices_not_used : list of SEImageSlices
        The image slices not used for the coadd.
    flags_not_used : list of SEImageSlices
        The flag values for the slices not used.

    Returns
    -------
    epoch_info : structured np.ndarray
        A structured array with the epoch info.
    """
    dt = [
        ('id', 'i8'),
        ('file_id', 'i8'),  # index into image info
        ('flags', 'i4'),
        ('row_start', 'i8'),
        ('col_start', 'i8'),
        ('box_size', 'i8'),
        ('psf_row_start', 'i8'),
        ('psf_col_start', 'i8'),
        ('psf_box_size', 'i8'),
        ('weight', 'f8'),
    ]

    data = np.zeros(len(slices) + len(slices_not_used), dtype=dt)
    data['id'] = object_data['id']

    loc = 0

    for weight, se_slice in zip(weights, slices):
        data['flags'][loc] = 0  # we used it, so flags are zero
        data['file_id'][loc] = se_slice.source_info['file_id']

        data['row_start'][loc] = se_slice.y_start
        data['col_start'][loc] = se_slice.x_start
        data['box_size'][loc] = se_slice.box_size

        data['psf_row_start'][loc] = se_slice.psf_y_start
        data['psf_col_start'][loc] = se_slice.psf_x_start
        data['psf_box_size'][loc] = se_slice.psf_box_size
        data['weight'][loc] = weight

        loc += 1

    for flags, se_slice in zip(flags_not_used, slices_not_used):
        data['flags'][loc] = flags
        data['file_id'][loc] = se_slice.source_info['file_id']

        data['row_start'][loc] = se_slice.y_start
        data['col_start'][loc] = se_slice.x_start
        data['box_size'][loc] = se_slice.box_size

        data['psf_row_start'][loc] = se_slice.psf_y_start
        data['psf_col_start'][loc] = se_slice.psf_x_start
        data['psf_box_size'][loc] = se_slice.psf_box_size
        data['weight'][loc] = 0.0  # we did not use this slice, so zero

        loc += 1

    return data


def _build_object_data(
        *,
        central_size,
        buffer_size,
        image_width,
        psf_box_size,
        wcs,
        position_offset):
    """Build the internal MEDS data structure.

    NOTE: Information about the PSF is filled when the PSF is drawn later.
    """
    rows, cols, start_rows, start_cols = build_slice_locations(
        central_size=central_size,
        buffer_size=buffer_size,
        image_width=image_width)
    box_size = central_size + 2 * buffer_size
    cen_offset = (central_size - 1) / 2.0  # zero-indexed at pixel centers
    psf_cen = (psf_box_size - 1) / 2

    # now make the object data and extra fields for the PSF
    # we use an namx of 2 because if we set 1, then the fields come out with
    # the wrong shape when we read them from fitsio
    nmax = 2
    psf_dtype = [
        ('psf_box_size', 'i4'),
        ('psf_cutout_row', 'f8', nmax),
        ('psf_cutout_col', 'f8', nmax),
        ('psf_sigma', 'f4', nmax),
        ('psf_start_row', 'i8', nmax),
    ]
    # extra metadata not stored in standard meds files
    meta_extra = [
        ('nepoch', 'i4'),
        ('nepoch_eff', 'f8'),
    ]
    output_info = get_meds_output_struct(
        len(rows),
        nmax,
        extra_fields=meta_extra + psf_dtype,
    )

    # and fill!
    output_info['id'] = np.arange(len(rows))
    output_info['box_size'] = box_size
    output_info['file_id'] = 0
    output_info['psf_box_size'] = psf_box_size
    output_info['psf_cutout_row'] = psf_cen
    output_info['psf_cutout_col'] = psf_cen

    for index, (row, col, start_row, start_col) in enumerate(zip(
            rows, cols, start_rows, start_cols)):
        ra, dec = wcs.image2sky(
            x=col + position_offset,
            y=row + position_offset)
        jacob = wcs.get_jacobian(
            x=col + position_offset,
            y=row + position_offset)

        output_info['ra'][index] = ra
        output_info['dec'][index] = dec
        output_info['orig_row'][index, 0] = row
        output_info['orig_col'][index, 0] = col
        output_info['orig_start_row'][index, 0] = start_row
        output_info['orig_start_col'][index, 0] = start_col
        output_info['cutout_row'][index, 0] = cen_offset + buffer_size
        output_info['cutout_col'][index, 0] = cen_offset + buffer_size
        output_info['dudcol'][index, 0] = jacob[0]
        output_info['dudrow'][index, 0] = jacob[1]
        output_info['dvdcol'][index, 0] = jacob[2]
        output_info['dvdrow'][index, 0] = jacob[3]

    return output_info


def _build_image_info(*, info):
    n_images = 1 + len(info['src_info'])

    # we need to get the maximum WCS length here
    max_wcs_len = max(
        [len(json.dumps(eval(str(info['image_wcs']))))] + [
            len(json.dumps(eval(str(se['image_wcs']))))
            for se in info['src_info']])

    # we need to get the maximum string length here too
    max_str_len = max([
        max([
            len(se['image_path']),
            len(se['image_ext']),
            len(se['bkg_path']),
            len(se['bkg_ext']),
            len(se['weight_path']),
            len(se['weight_ext']),
            len(se['bmask_path']),
            len(se['bmask_ext'])])
        for se in info['src_info']])

    ii = get_image_info_struct(
        n_images,
        max_str_len,
        wcs_len=max_wcs_len,
        ext_len=3)

    # first we do the coadd since it is special
    ii['image_id'][0] = info['file_id']
    ii['image_flags'][0] = info['image_flags']
    ii['magzp'][0] = info['magzp']
    ii['scale'][0] = info['scale']
    ii['position_offset'][0] = info['position_offset']
    ii['wcs'][0] = json.dumps(eval(str(info['image_wcs'])))

    # now do the epochs
    for i, se_info in enumerate(info['src_info']):
        loc = i + 1
        for key in [
                'image_path', 'image_ext', 'weight_path', 'weight_ext',
                'bmask_path', 'bmask_ext', 'bkg_path', 'bkg_ext']:
            ii[key][loc] = se_info[key]
        ii['image_id'][loc] = se_info['file_id']
        ii['image_flags'][loc] = se_info['image_flags']
        ii['magzp'][loc] = se_info['magzp']
        ii['scale'][loc] = se_info['scale']
        ii['position_offset'][loc] = se_info['position_offset']
        ii['wcs'][loc] = json.dumps(eval(str(se_info['image_wcs'])))

    return ii


def _build_metadata(*, config):
    numpy_version = np.__version__
    esutil_version = eu.__version__
    fitsio_version = fitsio.__version__
    meds_version = meds.__version__
    piff_version = piff.__version__
    pixmappy_version = pixmappy.__version__
    desmeds_version = desmeds.__version__
    dt = [
        ('magzp_ref', 'f8'),
        ('config', 'S%d' % len(config)),
        ('pizza_cutter_version', 'S%d' % len(__version__)),
        ('numpy_version', 'S%d' % len(numpy_version)),
        ('esutil_version', 'S%d' % len(esutil_version)),
        ('fitsio_version', 'S%d' % len(fitsio_version)),
        ('piff_version', 'S%d' % len(piff_version)),
        ('pixmappy_version', 'S%d' % len(pixmappy_version)),
        ('desmeds_version', 'S%d' % len(desmeds_version)),
        ('meds_version', 'S%d' % len(meds_version)),
        ('meds_fmt_version', 'S%d' % len(MEDS_FMT_VERSION)),
        ('meds_dir', 'S%d' % len(os.environ['MEDS_DIR']))]
    metadata = np.zeros(1, dt)
    metadata['magzp_ref'] = MAGZP_REF
    metadata['config'] = config
    metadata['numpy_version'] = numpy_version
    metadata['esutil_version'] = esutil_version
    metadata['fitsio_version'] = fitsio_version
    metadata['piff_version'] = piff_version
    metadata['pixmappy_version'] = pixmappy_version
    metadata['desmeds_version'] = desmeds_version
    metadata['meds_version'] = meds_version
    metadata['meds_fmt_version'] = MEDS_FMT_VERSION
    metadata['pizza_cutter_version'] = __version__
    metadata['meds_dir'] = os.environ['MEDS_DIR']
    return metadata<|MERGE_RESOLUTION|>--- conflicted
+++ resolved
@@ -115,21 +115,11 @@
         )
 
     object_data = _build_object_data(
-<<<<<<< HEAD
         central_size=coadd_config['central_size'],
         buffer_size=coadd_config['buffer_size'],
-        image_width=_get_image_width(
-            coadd_image_path=info['image_path'],
-            coadd_image_ext=info['image_ext']),
+        image_width=image_width,
         psf_box_size=coadd_config['psf_box_size'],
         wcs=info['%s_wcs' % coadd_config['wcs_type']],
-=======
-        central_size=central_size,
-        buffer_size=buffer_size,
-        psf_box_size=psf_box_size,
-        image_width=image_width,
-        wcs=info['image_wcs'],
->>>>>>> 2ae4f426
         position_offset=info['position_offset'])
 
     eu.ostools.makedirs_fromfile(meds_path)
