import functools
import logging
import time

import fitsio
import numpy as np
import esutil as eu
import galsim
import piff

from meds.bounds import Bounds
from meds.util import radec_to_uv

from ..coadding import (
    WCSInversionInterpolator,
    lanczos_resample,
    lanczos_resample_two,
)
from ..memmappednoise import MemMappedNoiseImage
from ._sky_bounds import get_rough_sky_bounds
<<<<<<< HEAD
from ._constants import (
    MAGZP_REF,
    BMASK_EDGE,
    BMASK_RESAMPLE_BOUNDS,
)
=======
from ._constants import MAGZP_REF, BMASK_EDGE
from ._affine_wcs import AffineWCS
>>>>>>> 8b3c1496

from ._tape_bumps import TAPE_BUMPS

logger = logging.getLogger(__name__)


@functools.lru_cache(maxsize=2048)
def _get_image_shape(*, image_path, image_ext):

    logger.debug('cache miss image shape: "%s" "%s"' % (image_path, image_ext))

    h = fitsio.read_header(image_path, ext=image_ext)
    if 'znaxis1' in h:
        return h['znaxis2'], h['znaxis1']
    else:
        return h['naxis2'], h['naxis1']


@functools.lru_cache(maxsize=16)
def _read_image(path, ext):
    """Cached reads of images.

    Each SE image in DES is ~33 MB in float. Thus we use at most ~0.5 GB of
    memory with a 16 element cache.
    """
    return fitsio.read(path, ext=ext)


@functools.lru_cache(maxsize=16)
def _get_noise_image(weight_path, weight_ext, scale, noise_seed):
    """Cached generation of memory mapped noise images."""
    wgt = _read_image(weight_path, ext=weight_ext)
    zwgt_msk = wgt <= 0.0
    max_wgt = np.max(wgt[~zwgt_msk])

    return MemMappedNoiseImage(
        seed=noise_seed,
        weight=(wgt * (~zwgt_msk) + zwgt_msk * max_wgt) / scale**2,
        sx=1024, sy=1024)


@functools.lru_cache(maxsize=8)
def _get_wcs_inverse(
        wcs, wcs_position_offset, se_wcs, se_wcs_position_offset, se_im_shape):

    if isinstance(se_wcs, galsim.BaseWCS):
        def _image2sky(x, y):
            ra, dec = se_wcs._radec(
                x - se_wcs.x0 + se_wcs_position_offset,
                y - se_wcs.y0 + se_wcs_position_offset)
            np.degrees(ra, out=ra)
            np.degrees(dec, out=dec)
            return ra, dec
    elif isinstance(se_wcs, eu.wcsutil.WCS) or isinstance(se_wcs, AffineWCS):
        def _image2sky(x, y):
            return se_wcs.image2sky(
                x + se_wcs_position_offset,
                y + se_wcs_position_offset)
    else:
        raise ValueError('WCS %s not recognized!' % se_wcs)

    dim_y = se_im_shape[0]
    dim_x = se_im_shape[1]
    delta = 8
    y_se, x_se = np.mgrid[:dim_y+delta:delta, :dim_x+delta:delta]
    y_se = y_se.ravel() - 0.5
    x_se = x_se.ravel() - 0.5

    x_coadd, y_coadd = wcs.sky2image(*_image2sky(x_se, y_se))

    x_coadd -= wcs_position_offset
    y_coadd -= wcs_position_offset

    return WCSInversionInterpolator(x_coadd, y_coadd, x_se, y_se)


class SEImageSlice(object):
    """A single-epoch image w/ associated metadata.

    NOTE: All pixel coordinates are with respect to the original image,
    not the coordinates in the slice. By convetion all pixel coordinates
    for this class are pixel-centered and **zero-indexed**. This convetion
    does not match the usual one-indexed coordinate convetion in galsim
    and the DES data products. Appropriate conversions are made as needed.

    Parameters
    ----------
    source_info : dict
        The single-epoch source info. See the DES `desmeds` format for the
        possible keys.
    psf_model : a `galsim.GSObject`, `galsim.des.DES_PSFEx`,
            or `piff.PSF` object
        The PSF model to use. The type of input will be detected and then
        called appropriately.
    wcs : a ` esutil.wcsutil.WCS`, `AffineWCS` or `galsim.BaseWCS` instance
        The WCS model to use.
    wcs_position_offset : float
        The offset to get from pixel-centered, zero-indexed coordinates to
        the coordinates expected by the WCS.
    noise_seed : int
        A seed to use for the noise field.
    mask_tape_bumps: boold
        If True, turn on TAPEBUMP flag and turn off SUSPECT in bmask for
        tape bump regions in DES CCDs.

    Methods
    -------
    set_slice(x_start, y_start, box_size)
        Set the slice location and read a square slice of the
        image, weight map, bit mask, and the noise field. Sets the `image`
        and related attributes. See the attribute list below.
    image2sky(x, y)
        Compute ra, dec for a given set of pixel coordinates.
    sky2image(ra, dec)
        Return x, y pixel coordinates for a given ra, dec.
    get_wcs_jacobian(x, y)
        Return the Jacobian of the WCS transformation as a `galsim.JacobianWCS`
        object.
    ccd_contains_radec(ra, dec)
        Use the approximate sky bounds to detect if the given point in
        ra, dec is anywhere in the total SE image (not just the slice).
    ccd_contains_bounds(bounds)
        Uses the CCD bounds in image coordinates to test for an intersection
        with another bounds object.
    get_psf_image(x, y)
        Get an image of the PSF as a numpy array at the given location.
    compute_slice_bounds(ra, dec, box_size)
        Compute the patch bounds for a given ra,dec image and box size.
    set_psf(ra, dec)
        Set the PSF of the slice using the input (ra, dec). Sets the `psf`,
        `psf_x_start`, `psf_y_start` and `psf_box_size` attributes.
    resample(wcs, wcs_position_offset, x_start, y_start, box_size,
             psf_x_start, psf_y_start, psf_box_size)
        Resample a SEImageSlice to a new WCS.
    set_pmask(mask)
        Set the processing mask to the input mask.

    Attributes
    ----------
    source_info : dict
        The source info dictionary for the SE image.
    image : np.ndarray
        The slice of the image. Set by calling `set_slice`.
    weight : np.ndarray
        The slice of the wight map. Set by calling `set_slice`.
    bmask : np.ndarray
        The slice of the bit mask. Set by calling `set_slice`.
    noise : np.ndarray
        The slice of the noise field for the image. Set by calling `set_slice`.
    x_start : int
        The zero-indexed starting column for the slice. Set by calling
        `set_slice`.
    y_start : int
        The zero-indexed starting row for the slice. Set by calling
        `set_slice`.
    box_size : int
        The size of the slice. Set by calling `set_slice`.
    psf : np.ndarray
        An image of the PSF. Set by calling `set_psf`.
    psf_x_start : int
        The starting x/column location of the PSF image. Set by calling
        `set_psf`.
    psf_y_start : int
        The starting y/row location of the PSF image. Set by calling `set_psf`.
    psf_box_size : int
        The size of the PSF image. Set by calling `set_psf`.
    pmask : np.ndarray
        The image of processing flags. Set by the call `set_pmask`.
    """
    def __init__(self,
                 *,
                 source_info,
                 psf_model,
                 wcs,
                 wcs_position_offset,
                 noise_seed,
                 mask_tape_bumps):

        self.source_info = source_info
        self._psf_model = psf_model
        self._wcs = wcs
        self._wcs_position_offset = wcs_position_offset
        self._noise_seed = noise_seed
        self._mask_tape_bumps = mask_tape_bumps

        # get the image shape
        if 'image_shape' in source_info:
            self._im_shape = source_info['image_shape']
        else:
            self._im_shape = _get_image_shape(
                image_path=source_info['image_path'],
                image_ext=source_info['image_ext'],
            )

        # init the sky bounds
        if (isinstance(wcs, AffineWCS) or
                (isinstance(wcs, galsim.BaseWCS) and not wcs.isCelestial())):
            self._wcs_is_celestial = False
        else:
            self._wcs_is_celestial = True

        sky_bnds, ra_ccd, dec_ccd = get_rough_sky_bounds(
            im_shape=self._im_shape,
            wcs=self,  # the magic of APIs and duck typing - quack!
            position_offset=0,  # the wcs on this class is zero-indexed
            bounds_buffer_uv=16.0,  # in arcsec
            n_grid=4,
            celestial=self._wcs_is_celestial)
        self._sky_bnds = sky_bnds
        self._ra_ccd = ra_ccd
        self._dec_ccd = dec_ccd

        # init ccd bounds
        self._ccd_bnds = Bounds(0, self._im_shape[0]-1, 0, self._im_shape[1]-1)

    def set_slice(self, x_start, y_start, box_size):
        """Set the slice location and read a square slice of the
        image, weight map, bit mask, and the noise field.

        Parameters
        ----------
        x_start : int
            The zero-indexed x/column location for the start of the slice.
        y_start : int
            The zero-indexed y/row location for the start of the slice.
        box_size : int
            The size of the square slice.
        """
        self.x_start = x_start
        self.y_start = y_start
        self.box_size = box_size

        # we scale the image and weight map for the zero point
        scale = 10.0**(0.4*(MAGZP_REF - self.source_info['magzp']))

        # NOTE: DO NOT MODIFY THE UNDERLYING IMAGES IN PLACE BECAUSE THEY
        # ARE BEING CACHED!
        im = (
            _read_image(
                self.source_info['image_path'],
                ext=self.source_info['image_ext']) -
            _read_image(
                self.source_info['bkg_path'],
                ext=self.source_info['bkg_ext']))
        self.image = im[
            y_start:y_start+box_size, x_start:x_start+box_size].copy() * scale

        wgt = _read_image(
            self.source_info['weight_path'],
            ext=self.source_info['weight_ext'])
        self.weight = (
            wgt[y_start:y_start+box_size, x_start:x_start+box_size].copy() /
            scale**2)

        bmask = _read_image(
            self.source_info['bmask_path'],
            ext=self.source_info['bmask_ext'])

        if self._mask_tape_bumps:
            self._set_tape_bump_mask(bmask)

        self.bmask = bmask[
            y_start:y_start+box_size, x_start:x_start+box_size].copy()

        # this call rereads the weight image using the cached function
        # so it does not do any extra i/o
        # we are using the weight path and extension as part of the cache key
        nse = _get_noise_image(
            self.source_info['weight_path'], self.source_info['weight_ext'],
            scale, self._noise_seed)
        self.noise = nse[
            y_start:y_start+box_size, x_start:x_start+box_size].copy()

    def _set_tape_bump_mask(self, bmask):
        """
        set the TAPEBUMP flag on the input bmask, unset
        SUSPECT

        Parameters
        ----------
        bmask: array
            This must be the original array before trimming

        Effects
        ------------
        The TAPEBUMP bit is set and SUSPECT is unset
        """

        logger.debug('masking tape bumps')

        ccdnum = self.source_info['ccdnum']
        bumps = TAPE_BUMPS[ccdnum]
        SUSPECT = 2048
        for bump in bumps:
            bmask[
                bump['row1']:bump['row2']+1,
                bump['col1']:bump['col2']+1,
            ] |= bump['flag']
            bmask[
                bump['row1']:bump['row2']+1,
                bump['col1']:bump['col2']+1,
            ] &= ~SUSPECT

    def image2sky(self, x, y):
        """Compute ra, dec for a given set of pixel coordinates.

        Parameters
        ----------
        x : scalar or 1d array-like
            The x/column image location in zero-indexed, pixel centered
            coordinates.
        y : scalar or 1d array-like
            The y/row image location in zero-indexed, pixel centered
            coordinates.

        Returns
        -------
        ra : scalar or 1d array-like
            The right ascension of the sky position.
        dec : scalar or 1d array-like
            The declination of the sky position.
        """
        if np.ndim(x) == 0 and np.ndim(y) == 0:
            is_scalar = True
        else:
            is_scalar = False

        assert np.ndim(x) <= 1 and np.ndim(y) <= 1, (
            "Inputs to image2sky must be scalars or 1d arrays")
        assert np.ndim(x) == np.ndim(y), (
            "Inputs to image2sky must be the same shape")

        x = np.atleast_1d(x).ravel()
        y = np.atleast_1d(y).ravel()

        if (isinstance(self._wcs, eu.wcsutil.WCS) or
                isinstance(self._wcs, AffineWCS)):
            ra, dec = self._wcs.image2sky(
                x + self._wcs_position_offset,
                y + self._wcs_position_offset)
        elif isinstance(self._wcs, galsim.BaseWCS):
            assert self._wcs.isCelestial()

            # ignoring color for now
            ra, dec = self._wcs._radec(
                x - self._wcs.x0 + self._wcs_position_offset,
                y - self._wcs.y0 + self._wcs_position_offset)
            np.degrees(ra, out=ra)
            np.degrees(dec, out=dec)
        else:
            raise ValueError('WCS %s not recognized!' % self._wcs)

        if is_scalar:
            return ra[0], dec[0]
        else:
            return ra, dec

    def sky2image(self, ra, dec):
        """Return x, y image coordinates for a given ra, dec.

        Parameters
        ----------
        ra : scalar or 1d array-like
            The right ascension of the sky position.
        dec : scalar or 1d array-like
            The declination of the sky position.

        Returns
        -------
        x : scalar or 1d array-like
            The x/column image location in zero-indexed, pixel centered
            coordinates.
        y : scalar or 1d array-like
            The y/row image location in zero-indexed, pixel centered
            coordinates.
        """
        if np.ndim(ra) == 0 and np.ndim(dec) == 0:
            is_scalar = True
        else:
            is_scalar = False

        assert np.ndim(ra) <= 1 and np.ndim(dec) <= 1, (
            "Inputs to sky2mage must be scalars or 1d arrays")
        assert np.ndim(ra) == np.ndim(dec), (
            "Inputs to sky2image must be the same shape")

        ra = np.atleast_1d(ra).ravel()
        dec = np.atleast_1d(dec).ravel()

        if (isinstance(self._wcs, eu.wcsutil.WCS) or
                isinstance(self._wcs, AffineWCS)):
            x, y = self._wcs.sky2image(ra, dec)
            x -= self._wcs_position_offset
            y -= self._wcs_position_offset
        elif isinstance(self._wcs, galsim.BaseWCS):
            assert self._wcs.isCelestial()

            x = []
            y = []
            for _ra, _dec in zip(ra, dec):
                # for the DES we always have a one-indexed system
                world_pos = galsim.CelestialCoord(
                    ra=_ra*galsim.degrees,
                    dec=_dec*galsim.degrees
                )
                image_pos = self._wcs.toImage(world_pos)
                x.append(image_pos.x - self._wcs_position_offset)
                y.append(image_pos.y - self._wcs_position_offset)
            x = np.array(x)
            y = np.array(y)
        else:
            raise ValueError('WCS %s not recognized!' % self._wcs)

        if is_scalar:
            return x[0], y[0]
        else:
            return x, y

    def get_wcs_jacobian(self, x, y):
        """Return the Jacobian of the WCS transformation as a
        `galsim.JacobianWCS` object.

        Parameters
        ----------
        x : scalar or 1d array-like
            The x/column image location in zero-indexed, pixel centered
            coordinates.
        y : scalar or 1d array-like
            The y/row image location in zero-indexed, pixel centered
            coordinates.

        Returns
        -------
        jac : galsim.JacobianWCS
            The WCS Jacobian at (x, y).
        """
        assert np.ndim(x) == 0 and np.ndim(y) == 0, (
            "WCS Jacobians are only returned for a single position at a time")

        if (isinstance(self._wcs, eu.wcsutil.WCS) or
                isinstance(self._wcs, AffineWCS)):
            tup = self._wcs.get_jacobian(
                x + self._wcs_position_offset,
                y + self._wcs_position_offset)
            dudx = tup[0]
            dudy = tup[1]
            dvdx = tup[2]
            dvdy = tup[3]
            jac = galsim.JacobianWCS(
                dudx, dudy, dvdx, dvdy)
        elif isinstance(self._wcs, galsim.BaseWCS):
            pos = galsim.PositionD(
                x=x + self._wcs_position_offset,
                y=y + self._wcs_position_offset)
            jac = self._wcs.local(image_pos=pos)
        else:
            raise ValueError('WCS %s not recognized!' % self._wcs)

        return jac

    def ccd_contains_radec(self, ra, dec):
        """Use the approximate sky bounds to detect if the given point in
        ra, dec is anywhere in the total SE image (not just the slice).

        Parameters
        ----------
        ra : scalar or 1d array-like
            The right ascension of the sky position.
        dec : scalar or 1d array-like
            The declination of the sky position.

        Returns
        -------
        in_sky_bnds : bool or boolean array mask
            True if the point is in the approximate sky bounds, False
            otherwise.
        """
        if np.ndim(ra) == 0 and np.ndim(dec) == 0:
            is_scalar = True
        else:
            is_scalar = False

        assert np.ndim(ra) <= 1 and np.ndim(dec) <= 1, (
            "Inputs to sky2mage must be scalars or 1d arrays")
        assert np.ndim(ra) == np.ndim(dec), (
            "Inputs to sky2image must be the same shape")

        ra = np.atleast_1d(ra).ravel()
        dec = np.atleast_1d(dec).ravel()

        if self._wcs_is_celestial:
            u, v = radec_to_uv(ra, dec, self._ra_ccd, self._dec_ccd)
        else:
            u = ra - self._ra_ccd
            v = dec - self._dec_ccd

        in_sky_bnds = self._sky_bnds.contains_points(u, v)

        if is_scalar:
            return bool(in_sky_bnds[0])
        else:
            return in_sky_bnds

    def get_psf_image(self, x, y):
        """Get an image of the PSF as a numpy array at the given location.

        Parameters
        ----------
        x : scalar
            The x/column image location in zero-indexed, pixel centered
            coordinates.
        y : scalar
            The y/row image location in zero-indexed, pixel centered
            coordinates.

        Returns
        -------
        psf_im : np.ndarray
            An image of the PSF with odd dimension and with the PSF centered
            at the canonical center of the image. The central pixel of the
            returned image is located at coordinates `(int(x+0.5), int(y+0.5))`
            in the SE image.
        """
        assert np.ndim(x) == 0 and np.ndim(y) == 0, (
            "PSFs are only returned for a single position at a time")

        # - these are the subpixel offsets between the request position and
        #   the nearest pixel center
        # - we will draw the psf with these same offsets
        # - when used with a coadd via interpolation, this should
        #   locate the PSF center at the proper pixel location in the final
        #   coadd
        dx = x - int(x+0.5)
        dy = y - int(y+0.5)

        if isinstance(self._psf_model, galsim.GSObject):

            # get jacobian
            wcs = self.get_wcs_jacobian(x, y)

            # draw the image - here we cache galsim's intrnal image size
            # to force it to be off each time
            if not hasattr(self, '_galsim_psf_dim'):
                im = self._psf_model.drawImage(
                    wcs=wcs, setup_only=True)
                if im.array.shape[0] % 2 == 0:
                    self._galsim_psf_dim = im.array.shape[0] + 1
                else:
                    self._galsim_psf_dim = im.array.shape[0]

            im = self._psf_model.drawImage(
                nx=self._galsim_psf_dim,
                ny=self._galsim_psf_dim,
                wcs=wcs,
                offset=galsim.PositionD(x=dx, y=dy))
            psf_im = im.array.copy()

        elif isinstance(self._psf_model, galsim.des.DES_PSFEx):
            # get the gs object
            psf = self._psf_model.getPSF(galsim.PositionD(
                x=x + self._wcs_position_offset,
                y=y + self._wcs_position_offset))

            # get the jacobian if a wcs is present
            if self._psf_model.wcs is None:
                # psf is in image coords, so jacobian is unity
                wcs = galsim.PixelScale(1.0)
            else:
                # psf is in work coords, so we need to draw with the jacobian
                wcs = self.get_wcs_jacobian(x, y)

            # draw the image - always use 33 pixels for DES Y3+
            im = psf.drawImage(
                nx=33, ny=33, wcs=wcs, method='no_pixel',
                offset=galsim.PositionD(x=dx, y=dy))
            psf_im = im.array.copy()

        elif isinstance(self._psf_model, piff.PSF):
            # draw the image
            # piff requires no offset since it renders in the actual
            # SE image pixel grid, not a hypothetical grid with the
            # star at a pixel center
            # again always 21 pixels for DES Y3+
            im = self._psf_model.draw(
                x=x + self._wcs_position_offset,
                y=y + self._wcs_position_offset,
                stamp_size=21)
            psf_im = im.array.copy()
        else:
            raise ValueError('PSF %s not recognized!' % self._psf_model)

        # always normalize to unity
        psf_im /= np.sum(psf_im)

        assert psf_im.shape[0] == psf_im.shape[1], "PSF image is not square!"
        assert psf_im.shape[0] % 2 == 1, "PSF dimension is not odd!"

        return psf_im

    def ccd_contains_bounds(self, bounds, buffer=0):
        """Uses the CCD bounds in image coordinates to test for an intersection
        with another bounds object.

        Parameters
        ----------
        bounds : meds.bounds.Bounds
            A bounds object to test with.
        buffer : int, optional
            An optional buffer amount by which to shrink the CCD boundry. This
            can be useful to exclude edge effects in the CCD.

        Returns
        -------
        intersects : bool
            True if the SE image intersects with this bounds object, False
            otherwise.
        """

        if buffer > 0:
            ccd_bnds = Bounds(
                self._ccd_bnds.rowmin + buffer,
                self._ccd_bnds.rowmax - buffer,
                self._ccd_bnds.colmin + buffer,
                self._ccd_bnds.colmax - buffer)
        else:
            ccd_bnds = self._ccd_bnds

        return ccd_bnds.contains_bounds(bounds)

    def compute_slice_bounds(self, ra, dec, box_size):
        """Compute the patch bounds for a given ra,dec image and box size.

        Parameters
        ----------
        ra : float
            The right ascension of the sky position.
        dec : float
            The declination of the sky position.
        box_size : int
            The size of the square slice.

        Returns
        -------
        patch_bounds : meds.bounds.Bounds
            The boundaries of the patch.
        """
        box_cen = (box_size - 1) / 2
        col, row = self.sky2image(ra, dec)
        se_start_row = int(row - box_cen + 0.5)
        se_start_col = int(col - box_cen + 0.5)
        patch_bnds = Bounds(
            rowmin=se_start_row,
            rowmax=se_start_row+box_size-1,
            colmin=se_start_col,
            colmax=se_start_col+box_size-1)

        return patch_bnds

    def set_psf(self, ra, dec):
        """Set the PSF of the slice using the input (ra, dec).

        Parameters
        ----------
        ra : float
            The right ascension of the sky position.
        dec : float
            The declination of the sky position.
        """

        x, y = self.sky2image(ra, dec)
        psf = self.get_psf_image(x, y)
        half = (psf.shape[0] - 1) / 2
        x_cen = int(x+0.5)
        y_cen = int(y+0.5)

        # make sure this is true so pixel index math is ok
        assert y_cen - half == int(y_cen - half)
        assert x_cen - half == int(x_cen - half)

        self.psf = psf
        self.psf_x_start = int(x_cen - half)
        self.psf_y_start = int(y_cen - half)
        self.psf_box_size = psf.shape[0]

    def set_pmask(self, mask):
        """Set the processing mask to the input mask.

        Parameters
        ----------
        mask : np.ndarray
            An array of ints w/ the same shape as the image.
        """
        self.pmask = mask

    def resample(
            self, *, wcs, wcs_position_offset, x_start, y_start, box_size,
            psf_x_start, psf_y_start, psf_box_size):
        """Resample a SEImageSlice to a new WCS.

        The resampling is done as follows. For each pixel in the destination
        image, we compute its location in the source image. Then we use a
        Lanczos3 interpolant in the source grid to compute the value of the
        pixel in the destination image. For bit masks, we use the nearest pixel
        instead of an interpolant.

        NOTE: For destination grids that are far from the input grid, this
        function will not work.

        NOTE: Typically, the input WCS object will be for a coadd.

        Parameters
        ----------
        wcs : `esutil.wcsutil.WCS` or `AffineWCS` object
            The WCS model to use for the resampled pixel grid. This object is
            assumed to take one-indexed, pixel-centered coordinates.
        wcs_position_offset : int
            The coordinate offset, if any, to get from the zero-indexed, pixel-
            centered coordinates used by this class to the coordinate convetion
            of the input `wcs` object.
        x_start : int
            The zero-indexed, pixel-centered starting x/column in the
            destination grid.
        y_start : int
            The zero-indexed, pixel-centered starting y/row in the
            destination grid.
        box_size : int
            The size of the square region to resample to in the destination
            grid.
        psf_x_start : int
            The zero-indexed, pixel-centered starting x/column in the
            destination PSF grid.
        psf_y_start : int
            The zero-indexed, pixel-centered starting y/row in the
            destination PSF grid.
        psf_box_size : int
            The size of the square region to resample to in the destination
            PSF grid.

        Returns
        -------
        resampled_data : dict
            A dictionary with the resampled data. It has keys

                'image' : the resampled image
                'bmask' : an approximate bmask using the nearest SE image
                    pixel
                'noise' : the resampled noise image
                'psf' : the resampled PSF image
                'pmask' : the resampled pmask
        """
        # error check
        if not hasattr(self, 'box_size'):
            raise RuntimeError("You must call set_slice before resmpling!")

        if not hasattr(self, 'psf_box_size'):
            raise RuntimeError("You must call set_psf before resmpling!")

        if not hasattr(self, 'pmask'):
            raise RuntimeError("You must call set_pmask before resmpling!")

        # 1. build the lookup table of SE position as a function of coadd
        # position
        # we always go SE -> sky -> coadd because inverting the SE WCS will
        # be more expensive since they typically have distortion/tree ring
        # terms which require a root finder
        # we use a buffer to make sure edge pixels are ok
        logger.debug('start wcs interp')
        t0 = time.time()
        wcs_interp = _get_wcs_inverse(
            wcs, wcs_position_offset,
            self._wcs, self._wcs_position_offset,
            self._im_shape)
        logger.debug('end wcs interp: %f', time.time() - t0)

        # 2. using the lookup table, we resample each image to the
        # coadd coordinates

        # compute the SE image positions using the lookup table
        y_rs, x_rs = np.mgrid[0:box_size, 0:box_size]
        y_rs = y_rs.ravel()
        x_rs = x_rs.ravel()
        # we need to add in the zero-indexed lower, left location of the
        # slice of the coadd image here since the WCS interp is in
        # absolute image pixel units
        x_rs_se, y_rs_se = wcs_interp(x_rs + x_start, y_rs + y_start)

        # remove the offset to local coords for resampling
        x_rs_se -= self.x_start
        y_rs_se -= self.y_start

        rim, rn, edge = lanczos_resample_two(
            self.image,
            self.noise,
            y_rs_se,
            x_rs_se,
        )

        edge = edge.reshape(box_size, box_size),
        resampled_data = {
            'image': rim.reshape(box_size, box_size),
            'noise': rn.reshape(box_size, box_size),
            'edge': edge,
        }

        # 3. do the nearest pixel for the bit mask
        y_rs_se = (y_rs_se + 0.5).astype(np.int64)
        x_rs_se = (x_rs_se + 0.5).astype(np.int64)
        msk = (
            (y_rs_se >= 0) & (y_rs_se < self.bmask.shape[0]) &
            (x_rs_se >= 0) & (x_rs_se < self.bmask.shape[1]))
        bmask = np.zeros((box_size, box_size), dtype=self.bmask.dtype)
        bmask[y_rs[msk], x_rs[msk]] = self.bmask[y_rs_se[msk], x_rs_se[msk]]
        bmask[y_rs[~msk], x_rs[~msk]] = BMASK_EDGE
        resampled_data['bmask'] = bmask
        resampled_data['bmask'][edge] |= BMASK_RESAMPLE_BOUNDS

        # 4. do the nearest pixel for the pmask
        pmask = np.zeros((box_size, box_size), dtype=self.pmask.dtype)
        pmask[y_rs[msk], x_rs[msk]] = self.pmask[
            y_rs_se[msk], x_rs_se[msk]]
        pmask[y_rs[~msk], x_rs[~msk]] = BMASK_EDGE
        resampled_data['pmask'] = pmask

        # 5. do the PSF image
        y_rs, x_rs = np.mgrid[0:psf_box_size, 0:psf_box_size]
        y_rs = y_rs.ravel() + psf_y_start
        x_rs = x_rs.ravel() + psf_x_start
        x_rs_se, y_rs_se = wcs_interp(x_rs, y_rs)

        # remove the offset to local coords for resampling
        x_rs_se -= self.psf_x_start
        y_rs_se -= self.psf_y_start

        resampled_data['psf'] = lanczos_resample(
            self.psf, y_rs_se, x_rs_se).reshape(psf_box_size, psf_box_size)

        return resampled_data<|MERGE_RESOLUTION|>--- conflicted
+++ resolved
@@ -18,16 +18,12 @@
 )
 from ..memmappednoise import MemMappedNoiseImage
 from ._sky_bounds import get_rough_sky_bounds
-<<<<<<< HEAD
 from ._constants import (
     MAGZP_REF,
     BMASK_EDGE,
     BMASK_RESAMPLE_BOUNDS,
 )
-=======
-from ._constants import MAGZP_REF, BMASK_EDGE
 from ._affine_wcs import AffineWCS
->>>>>>> 8b3c1496
 
 from ._tape_bumps import TAPE_BUMPS
 
