import os

import esutil as eu
import galsim
import galsim.des
import fitsio

<<<<<<< HEAD
import piff
import pixmappy
=======
import galsim.des
>>>>>>> 617a3256
import desmeds

from ._constants import MAGZP_REF, POSITION_OFFSET
from ._piff_tools import load_piff_from_image_path


def get_des_y3_coadd_tile_info(*, tilename, band, campaign, medsconf):
    """Read the coadd tile info, load WCS info, and load PSF info for
    the DES Y3 DESDM layout.

    Parameters
    ----------
    tilename : str
        The name of the coadd tile.
    band : str
        The band as a single letter (e.g., 'r').
    campaign : str
        The coadd DESDM campaign (e.g., 'Y3A1_COADD')
    medsconf : str
        The MEDS version. This string is used to find where the source
        images are located

    Returns
    -------
    info : dict
        A dictionary with at least the following keys:

            'wcs' : the coadd `esutil.wcsutil.WCS` object
            'galsim_wcs' : the coadd `galsim.FitsWCS` object
            'position_offset' : the offset to add to zero-indexed image
                coordinates to get transform them to the convention assumed
                by the WCS.
            'src_info' : list of dicts for the SE sources
            'image_path' : the path to the FITS file with the coadd image
            'image_ext' : the name of the FITS extension with the coadd image
            'weight_path' : the path to the FITS file with the coadd weight map
            'weight_ext' : the name of the FITS extension with the coadd weight
                map
            'bmask_path' : the path to the FITS file with the coadd bit mask
            'bmask_ext' : the name of the FITS extension with the coadd bit
                mask
            'seg_path' : the path to the FITS file with the coadd seg map
            'seg_ext' : the name of the FITS extension with the coadd seg map

        The dictionaries in the 'src_info' list have at least the
        following keys:

            'wcs' : the SE `esutil.wcsutil.WCS` object
            'galsim_wcs' : the SE `galsim.FitsWCS` object
            'pixmappy_wcs' : the SE pixmappy WCS solution
            'image_path' : the path to the FITS file with the SE image
            'image_ext' : the name of the FITS extension with the SE image
            'bkg_path' : the path to the FITS file with the SE background image
            'bkg_ext' : the name of the FITS extension with the SE background
                image
            'weight_path' : the path to the FITS file with the SE weight map
            'weight_ext' : the name of the FITS extension with the SE weight
                map
            'bmask_path' : the path to the FITS file with the SE bit mask
            'bmask_ext' : the name of the FITS extension with the SE bit mask
            'psfex_psf' : a galsim.des.DES_PSFEx object with the PSFEx
                PSF reconstruction.
            'piff_psf' : a piff.PSF object with the Piff PSF reconstruction.
            'scale' : a multiplicative factor to apply to the image
                (`*= scale`) and weight map (`/= scale**2`) for magnitude
                zero-point calibration.
    """

    coadd_srcs = desmeds.coaddsrc.CoaddSrc(
        medsconf,
        tilename,
        band,
        campaign=campaign,
    )

    coadd = desmeds.coaddinfo.Coadd(
        medsconf,
        tilename,
        band,
        campaign=campaign,
        sources=coadd_srcs,
    )

    info = coadd.get_info()
    info['wcs'] = eu.wcsutil.WCS(
        _munge_fits_header(fitsio.read_header(info['image_path'], ext='sci')))
    info['galsim_wcs'] = galsim.FitsWCS(info['image_path'])
    info['position_offset'] = POSITION_OFFSET

    info['image_ext'] = 'sci'

    info['weight_path'] = info['image_path']
    info['weight_ext'] = 'wgt'

    info['bmask_path'] = info['image_path']
    info['bmask_ext'] = 'msk'

    info['seg_ext'] = 'sci'

    # always true for the coadd
    info['magzp'] = MAGZP_REF
    info['scale'] = 1.0

    info['image_flags'] = 0  # TODO set this properly

    for ii in info['src_info']:
        ii['image_flags'] = 0

        ii['image_ext'] = 'sci'

        ii['weight_path'] = ii['image_path']
        ii['weight_ext'] = 'wgt'

        ii['bmask_path'] = ii['image_path']
        ii['bmask_ext'] = 'msk'

        ii['bkg_ext'] = 'sci'

        # wcs info
        ii['wcs'] = eu.wcsutil.WCS(
            _munge_fits_header(
                fitsio.read_header(ii['image_path'], ext='sci')))
        ii['galsim_wcs'] = galsim.FitsWCS(ii['image_path'])
        ii['position_offset'] = POSITION_OFFSET

        # psfex psf
        ii['psfex_psf'] = galsim.des.DES_PSFEx(ii['psf_path'])

<<<<<<< HEAD
        # piff
        ii['piff_path'] = _get_piff_path(ii['image_path'])
        ii['piff_psf'] = piff.PSF.read(ii['piff_path'])
        # the correct entry for these objects
        ii['pixmappy_wcs'] = ii['piff_psf'].wcs[0]
        assert isinstance(ii['pixmappy_wcs'], pixmappy.GalSimWCS), (
            "We did not find a pixmappy WCS object for this SE image!"
        )

        # image scale
        ii['scale'] = 10.0**(0.4*(MAGZP_REF - ii['magzp']))

        ii['image_flags'] = 0  # TODO set this properly

    return info, coadd
=======
        # piff.  TODO make the piff_run configurable
        piff_data = load_piff_from_image_path(
            image_path=ii['image_path'],
            piff_run='y3a1-v29',
        )

        ii['piff_path'] = piff_data['psf_path']
        ii['piff_psf'] = piff_data['psf']
        ii['image_flags'] |= piff_data['flags']

        # pixmappy we get from the psf object
        if ii['piff_psf'] is None:
            ii['pixmappy_wcs'] = None
        else:
            ii['pixmappy_wcs'] = ii['piff_psf'].wcs

        # image scale
        ii['scale'] = 10.0**(0.4*(MAGZP_REF - ii['magzp']))

    return info
>>>>>>> 617a3256


def _munge_fits_header(hdr):
    dct = {}
    for k in hdr.keys():
        try:
            dct[k.lower()] = hdr[k]
        except Exception:
            pass
    return dct


def _get_piff_path(image_path):
    PIFF_DATA_DIR = os.environ['PIFF_DATA_DIR']

    img = os.path.basename(image_path)
    img = img.replace('immasked.fits.fz', 'piff.fits')
    num = str(int(img.split('_')[0][1:]))  # strip leading zeros...

    return os.path.join(
        PIFF_DATA_DIR,
        'y3a1-v29',
        num,
        img
    )<|MERGE_RESOLUTION|>--- conflicted
+++ resolved
@@ -5,12 +5,8 @@
 import galsim.des
 import fitsio
 
-<<<<<<< HEAD
-import piff
 import pixmappy
-=======
 import galsim.des
->>>>>>> 617a3256
 import desmeds
 
 from ._constants import MAGZP_REF, POSITION_OFFSET
@@ -139,23 +135,6 @@
         # psfex psf
         ii['psfex_psf'] = galsim.des.DES_PSFEx(ii['psf_path'])
 
-<<<<<<< HEAD
-        # piff
-        ii['piff_path'] = _get_piff_path(ii['image_path'])
-        ii['piff_psf'] = piff.PSF.read(ii['piff_path'])
-        # the correct entry for these objects
-        ii['pixmappy_wcs'] = ii['piff_psf'].wcs[0]
-        assert isinstance(ii['pixmappy_wcs'], pixmappy.GalSimWCS), (
-            "We did not find a pixmappy WCS object for this SE image!"
-        )
-
-        # image scale
-        ii['scale'] = 10.0**(0.4*(MAGZP_REF - ii['magzp']))
-
-        ii['image_flags'] = 0  # TODO set this properly
-
-    return info, coadd
-=======
         # piff.  TODO make the piff_run configurable
         piff_data = load_piff_from_image_path(
             image_path=ii['image_path'],
@@ -170,13 +149,16 @@
         if ii['piff_psf'] is None:
             ii['pixmappy_wcs'] = None
         else:
-            ii['pixmappy_wcs'] = ii['piff_psf'].wcs
+            ii['pixmappy_wcs'] = ii['piff_psf'].wcs[0]
+            assert isinstance(ii['pixmappy_wcs'], pixmappy.GalSimWCS), (
+                "We did not find a pixmappy WCS object for this SE image!"
+            )
+            
 
         # image scale
         ii['scale'] = 10.0**(0.4*(MAGZP_REF - ii['magzp']))
 
     return info
->>>>>>> 617a3256
 
 
 def _munge_fits_header(hdr):
