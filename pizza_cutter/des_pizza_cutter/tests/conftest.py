import os
import pytest
import yaml
import fitsio

import galsim
import esutil as eu


@pytest.fixture
def se_image_data():
    se_wcs_data = {
        'xtension': 'BINTABLE',
        'bitpix': 8,
        'naxis': 2,
        'naxis1': 24,
        'naxis2': 4096,
        'pcount': 7424352,
        'gcount': 1,
        'tfields': 3,
        'ttype1': 'COMPRESSED_DATA',
        'tform1': '1PB(2305)',
        'ttype2': 'ZSCALE  ',
        'tform2': '1D      ',
        'ttype3': 'ZZERO   ',
        'tform3': '1D      ',
        'zimage': True,
        'ztile1': 2048,
        'ztile2': 1,
        'zcmptype': 'RICE_ONE',
        'zname1': 'BLOCKSIZE',
        'zval1': 32,
        'zname2': 'BYTEPIX ',
        'zval2': 4,
        'zsimple': True,
        'zbitpix': -32,
        'znaxis': 2,
        'znaxis1': 2048,
        'znaxis2': 4096,
        'zextend': True,
        'crpix1': -9120.8,
        'crpix2': 4177.667,
        'radesys': 'ICRS    ',
        'equinox': 2000.0,
        'pv1_7': -0.001131856392163,
        'cunit1': 'deg',
        'pv2_8': 0.001018303032252,
        'pv2_9': 0.002319394606743,
        'cd1_1': -1.48270437561e-07,
        'ltm2_2': 1.0,
        'ltm2_1': 0.0,
        'pv2_0': -0.003399720238217,
        'pv2_1': 0.9864515588353,
        'pv2_2': 0.0009454823496124,
        'pv2_3': 0.0,
        'pv2_4': -0.02314806967003,
        'pv2_5': 0.001877677471197,
        'pv2_6': 0.004309589780532,
        'pv2_7': -0.01227383889951,
        'ltm1_1': 1.0,
        'pv1_6': -0.01361136561823,
        'pv2_10': 0.0009498695718565,
        'pv1_4': 0.003530898113869,
        'pv1_3': 0.0,
        'pv1_2': -0.01014864986384,
        'pv1_1': 1.008025318525,
        'pv1_0': -0.002359709297272,
        'ltm1_2': 0.0,
        'pv1_9': 0.000779072746685,
        'pv1_8': 0.003705666166824,
        'cd1_2': 7.285803899392e-05,
        'pv1_5': 0.006384496695735,
        'cunit2': 'deg',
        'cd2_1': -7.285403390983e-05,
        'cd2_2': -1.476988018249e-07,
        'ltv2': 0.0,
        'ltv1': 0.0,
        'pv1_10': -0.006122290458248,
        'ctype2': 'DEC--TPV',
        'ctype1': 'RA---TPV',
        'crval1': 320.4912462427,
        'crval2': 0.6171111312777}

    if 'TEST_DESDATA' in os.environ:
        DESDATA = os.path.join(os.environ['TEST_DESDATA'], 'DESDATA')
        PIFF_DATA_DIR = os.path.join(
            os.environ['TEST_DESDATA'], 'PIFF_DATA_DIR')

        pth = os.path.join(
            os.environ['TEST_DESDATA'], 'source_info.yaml')
        with open(pth, 'r') as fp:
            source_info = yaml.load(fp, Loader=yaml.Loader)
        source_info['weight_path'] = source_info['image_path']
        source_info['bmask_path'] = source_info['image_path']

        for k in source_info:
            if '_path' in k and k != 'piff_path':
                source_info[k] = os.path.join(DESDATA, source_info[k])
        source_info['piff_path'] = os.path.join(
            PIFF_DATA_DIR, source_info['piff_path'])

        _se_wcs_data = fitsio.read_header(
            source_info['image_path'],
            ext=source_info['image_ext'])
        se_wcs_data = {
<<<<<<< HEAD
            k.lower(): _se_wcs_data[k] for k in _se_wcs_data.keys()
=======
            k.lower(): _se_wcs_data[k]
            for k in _se_wcs_data.keys()
>>>>>>> 16715988
            if k is not None
        }

        source_info['position_offset'] = 1.0
    else:
        source_info = None

    return {
        'source_info': source_info,
        'wcs_header': se_wcs_data,
        'eu_wcs': eu.wcsutil.WCS(se_wcs_data),
        'gs_wcs': galsim.FitsWCS(
            header={k.upper(): v for k, v in se_wcs_data.items()})
    }


@pytest.fixture
def coadd_image_data():
    wcs = {
        'xtension': 'BINTABLE',
        'bitpix': 8,
        'naxis': 2,
        'naxis1': 24,
        'naxis2': 10000,
        'pcount': 83807884,
        'gcount': 1,
        'tfields': 3,
        'ttype1': 'COMPRESSED_DATA',
        'tform1': '1PB(8590)',
        'ttype2': 'ZSCALE  ',
        'tform2': '1D      ',
        'ttype3': 'ZZERO   ',
        'tform3': '1D      ',
        'zimage': True,
        'ztile1': 10000,
        'ztile2': 1,
        'zcmptype': 'RICE_ONE',
        'zname1': 'BLOCKSIZE',
        'zval1': 32,
        'zname2': 'BYTEPIX ',
        'zval2': 4,
        'zsimple': True,
        'zbitpix': -32,
        'znaxis': 2,
        'znaxis1': 10000,
        'znaxis2': 10000,
        'zextend': True,
        'extname': 'SCI     ',
        'equinox': 2000.0,
        'mjd-obs': 56545.15853046,
        'radesys': 'ICRS    ',
        'ctype1': 'RA---TAN',
        'cunit1': 'deg',
        'crval1': 320.688891,
        'crpix1': 5000.5,
        'cd1_1': -7.305555555556e-05,
        'cd1_2': 0.0,
        'ctype2': 'DEC--TAN',
        'cunit2': 'deg',
        'crval2': 0.016667,
        'crpix2': 5000.5,
        'cd2_1': 0.0,
        'cd2_2': 7.305555555556e-05}

    return {
        'wcs_header': wcs,
        'eu_wcs': eu.wcsutil.WCS(wcs),
        'position_offset': 1
    }<|MERGE_RESOLUTION|>--- conflicted
+++ resolved
@@ -103,12 +103,8 @@
             source_info['image_path'],
             ext=source_info['image_ext'])
         se_wcs_data = {
-<<<<<<< HEAD
-            k.lower(): _se_wcs_data[k] for k in _se_wcs_data.keys()
-=======
             k.lower(): _se_wcs_data[k]
             for k in _se_wcs_data.keys()
->>>>>>> 16715988
             if k is not None
         }
 
