--- conflicted
+++ resolved
@@ -15,33 +15,7 @@
 logger = logging.getLogger(__name__)
 
 
-<<<<<<< HEAD
-class _WCS(eu.wcsutil.WCS):
-    """It turns out hashing this WCS class is really slow and done a lot.
-
-    This version has a stable hash/repr computed once.
-    """
-    def __init__(self, *args, **kwargs):
-        super().__init__(*args, **kwargs)
-        self._state = super().__repr__()
-
-    def __repr__(self):
-        return self._state
-
-    def __str__(self):
-        return self._state
-
-    def __hash__(self):
-        return hash(self.__repr__())
-
-    def __eq__(self, other):
-        return hash(self) == hash(other)
-
-
 def load_objects_into_info(*, info, verbose=True, skip_se=False):
-=======
-def load_objects_into_info(*, info, verbose=True):
->>>>>>> d9447436
     """Load the data from objects in the info structure.
 
     NOTE: This function adds the following keys to `info` or the 'src_info'
@@ -127,30 +101,6 @@
     else:
         _itrbl = enumerate(info['src_info'])
     for index, ii in _itrbl:
-<<<<<<< HEAD
-=======
-        logger.info("loading image data products for %s/%s", ii["path"], ii["filename"])
-        # wcs info
-        try:
-            ii['image_wcs'] = FastHashingWCS(
-                _munge_fits_header(
-                    fitsio.read_header(
-                        expandvars(ii['image_path']), ext=ii['image_ext'])))
-        except Exception as e:
-            if verbose:
-                print(
-                    "failed to load SE image WCS do to error: %s" % repr(e),
-                    flush=True,
-                )
-            if "affine_wcs_config" not in ii:
-                raise e
-            else:
-                ii['image_wcs'] = None
-
-        if 'affine_wcs_config' in ii:
-            ii['affine_wcs'] = AffineWCS(**ii['affine_wcs_config'])
-
->>>>>>> d9447436
         # this is to keep track where it will be in image info extension
         ii['file_id'] = index+1
 
@@ -175,7 +125,7 @@
 
             # wcs info
             try:
-                ii['image_wcs'] = _WCS(
+                ii['image_wcs'] = FastHashingWCS(
                     _munge_fits_header(
                         fitsio.read_header(
                             expandvars(ii['image_path']), ext=ii['image_ext'])))
