import tempfile
import numpy as np
import pytest

from ..memmappednoise import MemMappedNoiseImage


def test_memmappednoise_smoke():
    with tempfile.TemporaryDirectory() as tmpdir:
        weight = np.ones((100, 100)) * 0.0001
        ns = MemMappedNoiseImage(
            seed=10,
            weight=weight,
            sx=10,
            sy=10,
            dir=tmpdir,
        )

        ns1 = ns[0, 0]
        ns2 = ns[0, 0]
        assert ns1 == ns2

        ns1 = ns[0, 0:10]
        ns2 = ns[0, 0:10]
        assert np.all(ns1 == ns2)

        ns1 = ns[0:5, 0:93]
        ns2 = ns[0, 0:93]
        assert np.all(ns1[0, :] == ns2)


@pytest.mark.parametrize('bad_value', [0.0, -10])
def test_memmappednoise_fill(bad_value):
    with tempfile.TemporaryDirectory() as tmpdir:
        weight = np.ones((100, 100)) * 0.0001
        weight[0:50, :] = bad_value
        ns = MemMappedNoiseImage(
            seed=10,
            weight=weight,
            sx=10,
            sy=10,
            fill_weight=1/9,
            dir=tmpdir,
        )

        assert np.std(ns[0:50, :]) < np.std(ns[50:, :])

        # the noise should be close to 3, but ofc it is noise so within 0.1 is
        # fine
        assert np.abs(np.std(ns[0:50, :]) - 3) < 0.1


def test_memmappednoise_seeding():
    with tempfile.TemporaryDirectory() as tmpdir:
        weight = np.ones((100, 100)) * 0.0001
        ns1 = MemMappedNoiseImage(
            seed=10,
            weight=weight,
            sx=10,
            sy=10,
            dir=tmpdir,
        )

        weight = np.ones((100, 100)) * 0.0001
        ns2 = MemMappedNoiseImage(
            seed=10,
            weight=weight,
            sx=10,
            sy=10,
            dir=tmpdir,
        )

        assert ns1[0, 0] == ns2[0, 0]
        assert np.all(ns1[0, 0:10] == ns2[0, 0:10])
        assert np.all(ns1[0:5, 0:24] == ns2[0:5, 0:24])

        weight = np.ones((100, 100)) * 0.0001
        ns2 = MemMappedNoiseImage(
            seed=20,
            weight=weight,
            sx=10,
            sy=10,
            dir=tmpdir,
        )

        assert ns1[0, 0] != ns2[0, 0]
        assert not np.all(ns1[0, 0:10] == ns2[0, 0:10])
        assert not np.all(ns1[0:5, 0:24] == ns2[0:5, 0:24])


def test_memmappednoise_sizes_same():
    with tempfile.TemporaryDirectory() as tmpdir:
        weight = np.ones((100, 100)) * 0.0001
        ns = MemMappedNoiseImage(
            seed=10,
            weight=weight,
            sx=100,
            sy=100,
            dir=tmpdir,
        )

        ns1 = ns[0, 0]
        ns2 = ns[0, 0]
        assert ns1 == ns2

        ns1 = ns[0, 0:10]
        ns2 = ns[0, 0:10]
        assert np.all(ns1 == ns2)

        ns1 = ns[0:5, 0:93]
        ns2 = ns[0, 0:93]
        assert np.all(ns1[0, :] == ns2)


def test_memmappednoise_sizes_different():
    with tempfile.TemporaryDirectory() as tmpdir:
        weight = np.ones((100, 100)) * 0.0001
        ns = MemMappedNoiseImage(
            seed=10,
            weight=weight,
            sx=25,
            sy=10,
            dir=tmpdir,
        )

        ns1 = ns[0, 0]
        ns2 = ns[0, 0]
        assert ns1 == ns2

        ns1 = ns[0, 0:10]
        ns2 = ns[0, 0:10]
        assert np.all(ns1 == ns2)

        ns1 = ns[0:5, 0:93]
        ns2 = ns[0, 0:93]
        assert np.all(ns1[0, :] == ns2)


def test_memmappednoise_sizes_weird():
<<<<<<< HEAD
    with tempfile.TemporaryDirectory() as tmpdir:
        weight = np.ones((100, 100)) * 0.0001
        ns = MemMappedNoiseImage(
            seed=10,
            weight=weight,
            sx=74,
            sy=1000,
            dir=tmpdir,
        )

        ns1 = ns[0, 0]
        ns2 = ns[0, 0]
        assert ns1 == ns2

        ns1 = ns[0, 0:10]
        ns2 = ns[0, 0:10]
        assert np.all(ns1 == ns2)

        ns1 = ns[0:5, 0:93]
        ns2 = ns[0, 0:93]
        assert np.all(ns1[0, :] == ns2)

        # if we missed any elements, they would be exactly zero
        ns1 = ns[:, :]
        assert not np.any(ns1 == 0)
=======
    weight = np.ones((100, 100)) * 0.0001
    ns = MemMappedNoiseImage(seed=10, weight=weight, sx=74, sy=10)

    ns1 = ns[0, 0]
    ns2 = ns[0, 0]
    assert ns1 == ns2

    ns1 = ns[0, 0:10]
    ns2 = ns[0, 0:10]
    assert np.all(ns1 == ns2)

    ns1 = ns[0:5, 0:93]
    ns2 = ns[0, 0:93]
    assert np.all(ns1[0, :] == ns2)

    # if we missed any elements, they would be exactly zero
    ns1 = ns[:, :]
    assert not np.any(ns1 == 0)
>>>>>>> 16715988
<|MERGE_RESOLUTION|>--- conflicted
+++ resolved
@@ -137,14 +137,13 @@
 
 
 def test_memmappednoise_sizes_weird():
-<<<<<<< HEAD
     with tempfile.TemporaryDirectory() as tmpdir:
         weight = np.ones((100, 100)) * 0.0001
         ns = MemMappedNoiseImage(
             seed=10,
             weight=weight,
             sx=74,
-            sy=1000,
+            sy=10,
             dir=tmpdir,
         )
 
@@ -162,24 +161,4 @@
 
         # if we missed any elements, they would be exactly zero
         ns1 = ns[:, :]
-        assert not np.any(ns1 == 0)
-=======
-    weight = np.ones((100, 100)) * 0.0001
-    ns = MemMappedNoiseImage(seed=10, weight=weight, sx=74, sy=10)
-
-    ns1 = ns[0, 0]
-    ns2 = ns[0, 0]
-    assert ns1 == ns2
-
-    ns1 = ns[0, 0:10]
-    ns2 = ns[0, 0:10]
-    assert np.all(ns1 == ns2)
-
-    ns1 = ns[0:5, 0:93]
-    ns2 = ns[0, 0:93]
-    assert np.all(ns1[0, :] == ns2)
-
-    # if we missed any elements, they would be exactly zero
-    ns1 = ns[:, :]
-    assert not np.any(ns1 == 0)
->>>>>>> 16715988
+        assert not np.any(ns1 == 0)